--- conflicted
+++ resolved
@@ -747,38 +747,6 @@
             let prog = ProgEnum::deserialize(&mut reader)?;
 
             match backend {
-<<<<<<< HEAD
-                constants::BELLMAN => match proof_system {
-                    constants::G16 => match prog {
-                        ProgEnum::Bn128Program(p) => cli_setup::<_, G16>(p, sub_matches),
-                        ProgEnum::Bls12Program(p) => cli_setup::<_, G16>(p, sub_matches),
-                        ProgEnum::Bls12_377Program(p) => cli_setup::<_, G16>(p, sub_matches)?,
-                        ProgEnum::Bw6_761Program(p) => cli_setup::<_, G16>(p, sub_matches)?,
-                    },
-                    _ => Err(format!(
-                        "Proving scheme {} is not supported by {} backend",
-                        proof_system, backend
-                    )),
-                }?,
-                #[cfg(feature = "libsnark")]
-                constants::LIBSNARK => match proof_system {
-                    constants::PGHR13 => match prog {
-                        ProgEnum::Bn128Program(p) => cli_setup::<_, PGHR13>(p, sub_matches),
-                        _ => unimplemented!(),
-                    },
-                    constants::GM17 => match prog {
-                        ProgEnum::Bn128Program(p) => cli_setup::<_, GM17>(p, sub_matches),
-                        ProgEnum::Bls12_381Program(p) => cli_setup::<_, GM17>(p, sub_matches)?,
-                        ProgEnum::Bls12_377Program(p) => cli_setup::<_, GM17>(p, sub_matches)?,
-                        ProgEnum::Bw6_761Program(p) => cli_setup::<_, GM17>(p, sub_matches)?,
-                        _ => unimplemented!(),
-                    },
-                    _ => Err(format!(
-                        "Proving scheme {} is not supported by {} backend",
-                        proof_system, backend
-                    )),
-                }?,
-=======
                 constants::BELLMAN => {
                     match proof_system {
                         constants::G16 => match prog {
@@ -810,7 +778,6 @@
                         _ => Err(format!("Proving scheme {} is not supported by {} backend", proof_system, backend)),
                     }?
                 },
->>>>>>> 00c0351f
                 _ => unreachable!(),
             }
         }
@@ -820,39 +787,6 @@
             let proof_system = sub_matches.value_of("proving-scheme").unwrap();
 
             match backend {
-<<<<<<< HEAD
-                constants::BELLMAN => match proof_system {
-                    constants::G16 => match curve {
-                        constants::BN128 => cli_export_verifier::<Bn128Field, G16>(sub_matches),
-                        constants::BLS12_381 => cli_export_verifier::<Bls12_381Field, G16>(sub_matches),
-                        constants::BLS12_377 => cli_export_verifier::<Bls12_377Field, G16>(sub_matches)?,
-                        constants::BW6_761 => cli_export_verifier::<Bw6_761Field, G16>(sub_matches)?,
-                        _ => unimplemented!(),
-                    },
-                    _ => Err(format!(
-                        "Proving scheme {} is not supported by {} backend",
-                        proof_system, backend
-                    )),
-                }?,
-                #[cfg(feature = "libsnark")]
-                constants::LIBSNARK => match proof_system {
-                    constants::PGHR13 => match curve {
-                        constants::BN128 => cli_export_verifier::<Bn128Field, PGHR13>(sub_matches),
-                        _ => unimplemented!(),
-                    },
-                    constants::GM17 => match curve {
-                        constants::BN128 => cli_export_verifier::<Bn128Field, GM17>(sub_matches),
-                        constants::BLS12_381 => cli_export_verifier::<Bls12_381Field, GM17>(sub_matches)?,
-                        constants::BLS12_377 => cli_export_verifier::<Bls12_377Field, GM17>(sub_matches)?,
-                        constants::BW6_761 => cli_export_verifier::<Bw6_761Field, GM17>(sub_matches)?,
-                        _ => unimplemented!(),
-                    },
-                    _ => Err(format!(
-                        "Proving scheme {} is not supported by {} backend",
-                        proof_system, backend
-                    )),
-                }?,
-=======
                 constants::BELLMAN => {
                     match proof_system {
                         constants::G16 => match curve {
@@ -884,7 +818,6 @@
                         _ => Err(format!("Proving scheme {} is not supported by {} backend", proof_system, backend)),
                     }?
                 },
->>>>>>> 00c0351f
                 _ => unreachable!(),
             }
         }
@@ -900,39 +833,6 @@
             let prog = ProgEnum::deserialize(&mut reader)?;
 
             match backend {
-<<<<<<< HEAD
-                constants::BELLMAN => match proof_system {
-                    constants::G16 => match prog {
-                        ProgEnum::Bn128Program(p) => cli_generate_proof::<_, G16>(p, sub_matches),
-                        ProgEnum::Bls12_381Program(p) => cli_generate_proof::<_, G16>(p, sub_matches)?,
-                        ProgEnum::Bls12_377Program(p) => cli_generate_proof::<_, G16>(p, sub_matches)?,
-                        ProgEnum::Bw6_761Program(p) => cli_generate_proof::<_, G16>(p, sub_matches)?,                    },
-                    _ => Err(format!(
-                        "Proving scheme {} is not supported by {} backend",
-                        proof_system, backend
-                    )),
-                }?,
-                #[cfg(feature = "libsnark")]
-                constants::LIBSNARK => match proof_system {
-                    constants::PGHR13 => match prog {
-                        ProgEnum::Bn128Program(p) => {
-                            cli_generate_proof::<_, PGHR13>(p, sub_matches)
-                        }
-                        _ => unimplemented!(),
-                    },
-                    constants::GM17 => match prog {
-                        ProgEnum::Bn128Program(p) => cli_generate_proof::<_, GM17>(p, sub_matches),
-                        ProgEnum::Bls12_381Program(p) => cli_generate_proof::<_, GM17>(p, sub_matches)?,
-                        ProgEnum::Bls12_377Program(p) => cli_generate_proof::<_, GM17>(p, sub_matches)?,
-                        ProgEnum::Bw6_761Program(p) => cli_generate_proof::<_, GM17>(p, sub_matches)?,
-                        _ => unimplemented!(),
-                    },
-                    _ => Err(format!(
-                        "Proving scheme {} is not supported by {} backend",
-                        proof_system, backend
-                    )),
-                }?,
-=======
                 constants::BELLMAN => {
                     match proof_system {
                         constants::G16 => match prog {
@@ -964,7 +864,6 @@
                         _ => Err(format!("Proving scheme {} is not supported by {} backend", proof_system, backend)),
                     }?
                 },
->>>>>>> 00c0351f
                 _ => unreachable!(),
             }
         }
@@ -1011,38 +910,6 @@
             let proof_system = sub_matches.value_of("proving-scheme").unwrap();
 
             match backend {
-<<<<<<< HEAD
-                constants::BELLMAN => match proof_system {
-                    constants::G16 => match curve {
-                        constants::BN128 => cli_verify::<Bn128Field, G16>(sub_matches),
-                        constants::BLS12_381 => cli_verify::<Bls12_381Field, G16>(sub_matches)?,
-                        constants::BLS12_377 => cli_verify::<Bls12_377Field, G16>(sub_matches)?,
-                        constants::BW6_761 => cli_verify::<Bw6_761Field, G16>(sub_matches)?,                        _ => unimplemented!(),
-                    },
-                    _ => Err(format!(
-                        "Proving scheme {} is not supported by {} backend",
-                        proof_system, backend
-                    )),
-                }?,
-                #[cfg(feature = "libsnark")]
-                constants::LIBSNARK => match proof_system {
-                    constants::PGHR13 => match curve {
-                        constants::BN128 => cli_verify::<Bn128Field, PGHR13>(sub_matches),
-                        _ => unimplemented!(),
-                    },
-                    constants::GM17 => match curve {
-                        constants::BN128 => cli_verify::<Bn128Field, GM17>(sub_matches),
-                        constants::BLS12_381 => cli_verify::<Bls12_381Field, GM17>(sub_matches)?,
-                        constants::BLS12_377 => cli_verify::<Bls12_377Field, GM17>(sub_matches)?,
-                        constants::BW6_761 => cli_verify::<Bw6_761Field, GM17>(sub_matches)?,
-                        _ => unimplemented!(),
-                    },
-                    _ => Err(format!(
-                        "Proving scheme {} is not supported by {} backend",
-                        proof_system, backend
-                    )),
-                }?,
-=======
                 constants::BELLMAN => {
                     match proof_system {
                         constants::G16 => match curve {
@@ -1074,7 +941,6 @@
                         _ => Err(format!("Proving scheme {} is not supported by {} backend", proof_system, backend)),
                     }?
                 },
->>>>>>> 00c0351f
                 _ => unreachable!(),
             }
         }
