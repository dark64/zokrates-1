[package]
name = "zokrates_core"
version = "0.4.1"
authors = ["Jacob Eberhardt <jacob.eberhardt@tu-berlin.de>", "Dennis Kuhnert <mail@kyroy.com>"]
repository = "https://github.com/JacobEberhardt/ZoKrates"
readme = "README.md"
build = "build.rs"

[features]
default = []
libsnark = ["cc", "cmake", "git2"]
<<<<<<< HEAD
wasm_solvers = ["wasmi", "parity-wasm", "rustc-hex"]
wasm = ["bellman_ce/wasm", "zokrates_embed/wasm"]
multicore = ["bellman_ce/multicore"]
=======
>>>>>>> cfd8964c

[dependencies]
num = {version = "0.1.36", default-features = false}
num-bigint = {version = "0.1.36", default-features = false}
lazy_static = "1.4"
typed-arena = "1.4.1"
reduce = "0.1.1"
# serialization and deserialization
serde = "1.0"
serde_derive = "1.0"
serde_json = "1.0"
serde_bytes = "0.10"
bincode = "0.8.0"
regex = "0.2"
pairing_ce = "0.18"
ff_ce = "0.7"
zokrates_field = { version = "0.3.0", path = "../zokrates_field" }
zokrates_pest_ast = { version = "0.1.0", path = "../zokrates_pest_ast" }
zokrates_embed = { path = "../zokrates_embed" }
<<<<<<< HEAD
rand = { version = "0.4"}
wasmi = { version = "=0.4.5", optional = true }
parity-wasm = { version = "0.35.3", optional = true }
rustc-hex = { version = "1.0", optional = true }
=======
rand = "0.4"
>>>>>>> cfd8964c
csv = "1"
bellman_ce = { git = "https://github.com/matter-labs/bellman/", default-features = false }

[dev-dependencies]
glob = "0.2.11"
assert_cli = "0.5"
wasm-bindgen-test = "0.3.0"

[build-dependencies]
cc = { version = "1.0", features = ["parallel"], optional = true }
cmake = { version = "0.1.31", optional = true }
git2 = { version = "0.8.0", optional = true }<|MERGE_RESOLUTION|>--- conflicted
+++ resolved
@@ -9,12 +9,8 @@
 [features]
 default = []
 libsnark = ["cc", "cmake", "git2"]
-<<<<<<< HEAD
-wasm_solvers = ["wasmi", "parity-wasm", "rustc-hex"]
 wasm = ["bellman_ce/wasm", "zokrates_embed/wasm"]
 multicore = ["bellman_ce/multicore"]
-=======
->>>>>>> cfd8964c
 
 [dependencies]
 num = {version = "0.1.36", default-features = false}
@@ -34,14 +30,7 @@
 zokrates_field = { version = "0.3.0", path = "../zokrates_field" }
 zokrates_pest_ast = { version = "0.1.0", path = "../zokrates_pest_ast" }
 zokrates_embed = { path = "../zokrates_embed" }
-<<<<<<< HEAD
-rand = { version = "0.4"}
-wasmi = { version = "=0.4.5", optional = true }
-parity-wasm = { version = "0.35.3", optional = true }
-rustc-hex = { version = "1.0", optional = true }
-=======
 rand = "0.4"
->>>>>>> cfd8964c
 csv = "1"
 bellman_ce = { git = "https://github.com/matter-labs/bellman/", default-features = false }
 
