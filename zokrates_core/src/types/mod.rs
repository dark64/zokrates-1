--- conflicted
+++ resolved
@@ -33,17 +33,16 @@
 }
 
 impl Type {
-<<<<<<< HEAD
     pub fn array(ty: Type, size: usize) -> Self {
         Type::Array(box ty, size)
-=======
+    }
+
     fn to_slug(&self) -> String {
-        match *self {
+        match self {
             Type::FieldElement => String::from("f"),
             Type::Boolean => String::from("b"),
-            Type::FieldElementArray(size) => format!("{}[{}]", Type::FieldElement.to_slug(), size), // TODO differentiate types?
+            Type::Array(box ty, size) => format!("{}[{}]", ty.to_slug(), size),
         }
->>>>>>> f5373acd
     }
 
     // the number of field elements the type maps to
@@ -56,13 +55,6 @@
     }
 }
 
-<<<<<<< HEAD
-    fn to_slug(&self) -> String {
-        match self {
-            Type::FieldElement => String::from("f"),
-            Type::Boolean => String::from("b"),
-            Type::Array(ref ty, ref size) => format!("{}[{}]", ty.to_slug(), size), // TODO differentiate types?
-=======
 #[derive(Clone, PartialEq, Hash, Eq)]
 pub struct Variable<'ast> {
     pub id: Identifier<'ast>,
@@ -94,7 +86,6 @@
         FunctionKey {
             id: id.into(),
             signature: Signature::new(),
->>>>>>> f5373acd
         }
     }
 
