//! Module containing static analysis
//!
//! @file mod.rs
//! @author Thibaut Schaeffer <thibaut@schaeff.fr>
//! @date 2018

mod constrain_inputs;
mod flat_propagation;
mod inline;
mod propagate_unroll;
mod propagation;
mod return_binder;
mod unconstrained_vars;
mod unroll;

use self::constrain_inputs::InputConstrainer;
use self::inline::Inliner;
use self::propagate_unroll::PropagatedUnroller;
use self::propagation::Propagator;
use self::return_binder::ReturnBinder;
use self::unconstrained_vars::UnconstrainedVariableDetector;
use crate::flat_absy::FlatProg;
use crate::typed_absy::TypedProgram;
<<<<<<< HEAD
use zokrates_field::Field;
=======
use ir::Prog;
use zokrates_field::field::Field;
>>>>>>> e2599ee2

pub trait Analyse {
    fn analyse(self) -> Self;
}

impl<'ast, T: Field> Analyse for TypedProgram<'ast, T> {
    fn analyse(self) -> Self {
        // propagated unrolling
        let r = PropagatedUnroller::unroll(self).unwrap_or_else(|e| panic!(e));
        // return binding
        let r = ReturnBinder::bind(r);
        // inline
        let r = Inliner::inline(r);
        // propagate
        let r = Propagator::propagate(r);
        // constrain inputs
        let r = InputConstrainer::constrain(r);

        r
    }
}

impl<T: Field> Analyse for FlatProg<T> {
    fn analyse(self) -> Self {
        self.propagate()
    }
}

impl<T: Field> Analyse for Prog<T> {
    fn analyse(self) -> Self {
        let r = UnconstrainedVariableDetector::detect(self);
        r
    }
}<|MERGE_RESOLUTION|>--- conflicted
+++ resolved
@@ -21,12 +21,8 @@
 use self::unconstrained_vars::UnconstrainedVariableDetector;
 use crate::flat_absy::FlatProg;
 use crate::typed_absy::TypedProgram;
-<<<<<<< HEAD
+use ir::Prog;
 use zokrates_field::Field;
-=======
-use ir::Prog;
-use zokrates_field::field::Field;
->>>>>>> e2599ee2
 
 pub trait Analyse {
     fn analyse(self) -> Self;
