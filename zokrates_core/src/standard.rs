use flat_absy::{FlatExpression, FlatExpressionList, FlatFunction, FlatStatement};
use flat_absy::{FlatParameter, FlatVariable};
use helpers::{DirectiveStatement, Helper, LibsnarkGadgetHelper};
use reduce::Reduce;
use std::collections::BTreeMap;
use types::{Signature, Type};
use zokrates_field::field::Field;

// for r1cs import, can be moved.
// r1cs data structure reflecting JSON standard format:
// {
//     variable_count: 435,
//     inputs: [offset_1, offset_33],  // # of inputs to pass
//     outputs: [offset_42, offset_63, offset_55],  // indices of the outputs in the witness
//     constraints: [   // constraints verified by the witness
//         [
//             {offset_1: value_a1, offset_2: value_a2, ...},
//             {offset_1: value_b1, offset_2: value_b2, ...},
//             {offset_1: value_c1, offset_2: value_c2, ...}
//         ]
// }
#[derive(Serialize, Deserialize, Debug)]
pub struct R1CS {
    pub inputs: Vec<usize>,
    pub outputs: Vec<usize>,
    pub variable_count: usize,
    pub constraints: Vec<Constraint>,
}

#[derive(Serialize, Deserialize, Debug)]
pub struct Witness {
    pub variables: Vec<usize>,
}

#[derive(Serialize, Deserialize, Debug, PartialEq)]
pub struct Constraint {
    a: BTreeMap<usize, String>,
    b: BTreeMap<usize, String>,
    c: BTreeMap<usize, String>,
}

pub struct DirectiveR1CS {
    pub r1cs: R1CS,
    pub directive: LibsnarkGadgetHelper,
}

impl<T: Field> Into<FlatStatement<T>> for Constraint {
    fn into(self: Constraint) -> FlatStatement<T> {
        let rhs_a = match self
            .a
            .into_iter()
            .map(|(key, val)| {
                FlatExpression::Mult(
                    box FlatExpression::Number(T::from_dec_string(val.to_string())),
                    box FlatExpression::Identifier(FlatVariable::new(key)),
                )
            })
            .reduce(|acc, e| FlatExpression::Add(box acc, box e))
        {
            Some(e @ FlatExpression::Mult(..)) => {
                FlatExpression::Add(box FlatExpression::Number(T::zero()), box e)
            } // the R1CS serializer only recognizes Add
            Some(e) => e,
            None => FlatExpression::Number(T::zero()),
        };

        let rhs_b = match self
            .b
            .into_iter()
            .map(|(key, val)| {
                FlatExpression::Mult(
                    box FlatExpression::Number(T::from_dec_string(val.to_string())),
                    box FlatExpression::Identifier(FlatVariable::new(key)),
                )
            })
            .reduce(|acc, e| FlatExpression::Add(box acc, box e))
        {
            Some(e @ FlatExpression::Mult(..)) => {
                FlatExpression::Add(box FlatExpression::Number(T::zero()), box e)
            } // the R1CS serializer only recognizes Add
            Some(e) => e,
            None => FlatExpression::Number(T::zero()),
        };

        let lhs = match self
            .c
            .into_iter()
            .map(|(key, val)| {
                FlatExpression::Mult(
                    box FlatExpression::Number(T::from_dec_string(val.to_string())),
                    box FlatExpression::Identifier(FlatVariable::new(key)),
                )
            })
            .reduce(|acc, e| FlatExpression::Add(box acc, box e))
        {
            Some(e @ FlatExpression::Mult(..)) => {
                FlatExpression::Add(box FlatExpression::Number(T::zero()), box e)
            } // the R1CS serializer only recognizes Add
            Some(e) => e,
            None => FlatExpression::Number(T::zero()),
        };

        FlatStatement::Condition(lhs, FlatExpression::Mult(box rhs_a, box rhs_b))
    }
}

impl<T: Field> Into<FlatFunction<T>> for DirectiveR1CS {
    fn into(self: DirectiveR1CS) -> FlatFunction<T> {
        let r1cs = self.r1cs;

        let variable_count = r1cs.variable_count;

        let input_binding_statements = std::iter::once(FlatStatement::Condition(
            FlatVariable::new(0).into(),
            FlatExpression::Number(T::from(1)),
        ))
        .chain(r1cs.inputs.iter().enumerate().map(|(index, i)| {
            FlatStatement::Condition(
                FlatVariable::new(*i).into(),
                FlatVariable::new(index + variable_count).into(),
            )
        }));

        // insert flattened statements to represent constraints
        let constraint_statements = r1cs.constraints.into_iter().map(|c| c.into());

        // define the entire witness
        let variables = vec![0; variable_count]
            .iter()
            .enumerate()
            .map(|(i, _)| FlatVariable::new(i))
            .collect();

        // define the inputs with dummy variables: arguments to the function and to the directive
        let input_variables: Vec<FlatVariable> = (0..r1cs.inputs.len())
            .map(|i| FlatVariable::new(i + variable_count))
            .collect();
        let arguments = input_variables
            .iter()
            .map(|i| FlatParameter {
                id: i.clone(),
                private: true,
            })
            .collect();
        let inputs: Vec<FlatExpression<T>> = input_variables
            .into_iter()
            .map(|i| FlatExpression::Identifier(i))
            .collect();

        // define which subset of the witness is returned
        let outputs: Vec<FlatExpression<T>> = r1cs
            .outputs
            .into_iter()
            .map(|o| FlatExpression::Identifier(FlatVariable::new(o)))
            .collect();

        let signature = Signature {
            inputs: vec![Type::FieldElement; inputs.len()],
            outputs: vec![Type::FieldElement; outputs.len()],
        };

        // insert a directive to set the witness based on the libsnark gadget and  inputs
<<<<<<< HEAD
        match self.directive {

            LibsnarkGadgetHelper::Sha256Round => {
                statements.insert(
                    0,
                    FlatStatement::Directive(DirectiveStatement {
                        outputs: variables,
                        inputs: inputs,
                        helper: Helper::LibsnarkGadget(LibsnarkGadgetHelper::Sha256Round),
                    }),
                );
            }
        }
=======
        let directive_statement = match self.directive {
            LibsnarkGadgetHelper::Sha256Compress => FlatStatement::Directive(DirectiveStatement {
                outputs: variables,
                inputs: inputs,
                helper: Helper::LibsnarkGadget(LibsnarkGadgetHelper::Sha256Compress),
            }),
            LibsnarkGadgetHelper::Sha256Ethereum => FlatStatement::Directive(DirectiveStatement {
                outputs: variables,
                inputs: inputs,
                helper: Helper::LibsnarkGadget(LibsnarkGadgetHelper::Sha256Ethereum),
            }),
        };
>>>>>>> dbda3724

        // insert a statement to return the subset of the witness
        let return_statement = FlatStatement::Return(FlatExpressionList {
            expressions: outputs,
        });

        let statements = std::iter::once(directive_statement)
            .chain(input_binding_statements)
            .chain(constraint_statements)
            .chain(std::iter::once(return_statement))
            .collect();

        FlatFunction {
            id: "main".to_owned(),
            arguments,
            statements,
            signature,
        }
    }
}

#[cfg(test)]
mod tests {
    use super::*;
    use serde_json;
    use zokrates_field::field::FieldPrime;

    #[test]
    fn deserialize_constraint() {
        let constraint = r#"[{"2026": "1"}, {"0": "1", "2026": "1751751751751751751751751751751751751751751"}, {"0": "0"}]"#;
        let _c: Constraint = serde_json::from_str(constraint).unwrap();
    }

    #[test]
    fn constraint_into_flat_statement() {
        let constraint = r#"[{"2026": "1"}, {"0": "1", "2026": "1751751751751751751751751751751751751751751"}, {"0": "0"}]"#;
        let c: Constraint = serde_json::from_str(constraint).unwrap();
        let _statement: FlatStatement<FieldPrime> = c.into();
    }

    #[test]
    fn generate_sha256_constraints() {
        use flat_absy::FlatProg;
<<<<<<< HEAD
        use libsnark::get_sha256round_constraints;
        let r1cs: R1CS = serde_json::from_str(&get_sha256round_constraints()).unwrap();
=======
        use libsnark::get_sha256_constraints;
        let r1cs: R1CS = serde_json::from_str(&get_sha256_constraints()).unwrap();
>>>>>>> dbda3724
        let v_count = r1cs.variable_count;

        let dr1cs: DirectiveR1CS = DirectiveR1CS {
            r1cs,
<<<<<<< HEAD
            directive: LibsnarkGadgetHelper::Sha256Round,
=======
            directive: LibsnarkGadgetHelper::Sha256Compress,
>>>>>>> dbda3724
        };
        let compiled: FlatProg<FieldPrime> = FlatProg::from(dr1cs);

        // libsnark variable #0: index 0 should equal 1
        assert_eq!(
            compiled.functions[0].statements[1],
            FlatStatement::Condition(
                FlatVariable::new(0).into(),
                FlatExpression::Number(FieldPrime::from(1))
            )
        );

        // libsnark input #0: index 1 should equal zokrates input #0: index v_count
        assert_eq!(
            compiled.functions[0].statements[2],
            FlatStatement::Condition(
                FlatVariable::new(1).into(),
                FlatVariable::new(v_count).into()
            )
        );
    }
}<|MERGE_RESOLUTION|>--- conflicted
+++ resolved
@@ -160,34 +160,13 @@
         };
 
         // insert a directive to set the witness based on the libsnark gadget and  inputs
-<<<<<<< HEAD
-        match self.directive {
-
-            LibsnarkGadgetHelper::Sha256Round => {
-                statements.insert(
-                    0,
-                    FlatStatement::Directive(DirectiveStatement {
-                        outputs: variables,
-                        inputs: inputs,
-                        helper: Helper::LibsnarkGadget(LibsnarkGadgetHelper::Sha256Round),
-                    }),
-                );
-            }
-        }
-=======
         let directive_statement = match self.directive {
-            LibsnarkGadgetHelper::Sha256Compress => FlatStatement::Directive(DirectiveStatement {
+            LibsnarkGadgetHelper::Sha256Round => FlatStatement::Directive(DirectiveStatement {
                 outputs: variables,
                 inputs: inputs,
-                helper: Helper::LibsnarkGadget(LibsnarkGadgetHelper::Sha256Compress),
+                helper: Helper::LibsnarkGadget(LibsnarkGadgetHelper::Sha256Round),
             }),
-            LibsnarkGadgetHelper::Sha256Ethereum => FlatStatement::Directive(DirectiveStatement {
-                outputs: variables,
-                inputs: inputs,
-                helper: Helper::LibsnarkGadget(LibsnarkGadgetHelper::Sha256Ethereum),
-            }),
-        };
->>>>>>> dbda3724
+        };
 
         // insert a statement to return the subset of the witness
         let return_statement = FlatStatement::Return(FlatExpressionList {
@@ -231,22 +210,13 @@
     #[test]
     fn generate_sha256_constraints() {
         use flat_absy::FlatProg;
-<<<<<<< HEAD
         use libsnark::get_sha256round_constraints;
         let r1cs: R1CS = serde_json::from_str(&get_sha256round_constraints()).unwrap();
-=======
-        use libsnark::get_sha256_constraints;
-        let r1cs: R1CS = serde_json::from_str(&get_sha256_constraints()).unwrap();
->>>>>>> dbda3724
         let v_count = r1cs.variable_count;
 
         let dr1cs: DirectiveR1CS = DirectiveR1CS {
             r1cs,
-<<<<<<< HEAD
             directive: LibsnarkGadgetHelper::Sha256Round,
-=======
-            directive: LibsnarkGadgetHelper::Sha256Compress,
->>>>>>> dbda3724
         };
         let compiled: FlatProg<FieldPrime> = FlatProg::from(dr1cs);
 
