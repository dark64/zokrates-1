//! Module containing the `Flattener` to process a program that it is R1CS-able.
//!
//! @file flatten.rs
//! @author Dennis Kuhnert <dennis.kuhnert@campus.tu-berlin.de>
//! @author Jacob Eberhardt <jacob.eberhardt@tu-berlin.de>
//! @date 2017

use std::collections::{HashSet, HashMap};
use typed_absy::*;
use field::Field;
use flat_absy::*;
use substitution::direct_substitution::DirectSubstitution;
use substitution::Substitution;
use helpers::{DirectiveStatement, Helper, RustHelper};
use types::Type;
use types::Signature;
use types::conversions::cast;
use absy::variable::Variable;
use absy::parameter::Parameter;
use bimap::BiMap;

/// Flattener, computes flattened program.
#[derive(Debug)]
pub struct Flattener {
    /// Number of bits needed to represent the maximum value.
    bits: usize,
    /// Vector containing all used variables while processing the program.
    variables: HashSet<FlatVariable>,
    /// Map of renamings for reassigned variables while processing the program.
    substitution: DirectSubstitution,
    /// Map of function id to invocation counter
    function_calls: HashMap<String, usize>,
    /// Index of the next introduced variable while processing the program.
    next_var_idx: usize,
    ///
    bijection: BiMap<String, FlatVariable>,
}
impl Flattener {
    /// Returns a `Flattener` with fresh a fresh [substitution] and [variables].
    ///
    /// # Arguments
    ///
    /// * `bits` - Number of bits needed to represent the maximum value.
    pub fn new(bits: usize) -> Flattener {
        Flattener {
            bits: bits,
            variables: HashSet::new(),
            substitution: DirectSubstitution::new(),
            function_calls: HashMap::new(),
            next_var_idx: 0,
            bijection: BiMap::new(),
        }
    }

    /// Loads the standard library
    fn load_stdlib<T: Field>(
        &mut self,
        functions_flattened: &mut Vec<FlatFunction<T>>,
    ) -> () {

        // Load type casting functions
        functions_flattened.push(cast(&Type::Boolean, &Type::FieldElement));
        functions_flattened.push(cast(&Type::FieldElement, &Type::Boolean));

        // Load IfElse helpers
        let ie = TypedFunction {
            id: "_if_else_field".to_string(),
            arguments: vec![Parameter {
                id: Variable {
                    id: "condition".to_string(),
                    _type: Type::Boolean
                }, 
                private: true 
            },
            Parameter {
                id: Variable {
                    id: "consequence".to_string(),
                    _type: Type::FieldElement
                }, 
                private: true 
            },
            Parameter {
                id: Variable {
                    id: "alternative".to_string(),
                    _type: Type::FieldElement
                }, 
                private: true 
            }],
            statements: vec![
                TypedStatement::Definition(
                    Variable::field_element("condition_as_field"),
                    FieldElementExpression::FunctionCall(
                        "_bool_to_field".to_string(), 
                        vec![
                                BooleanExpression::Identifier("condition".to_string()).into()
                        ]
                    ).into()
                ),
                TypedStatement::Return(
                    vec![
                        FieldElementExpression::Add(
                            box FieldElementExpression::Mult(
                                box FieldElementExpression::Identifier("condition_as_field".to_string()),
                                box FieldElementExpression::Identifier("consequence".to_string()),
                            ),
                            box FieldElementExpression::Mult(
                                box FieldElementExpression::Sub(
                                    box FieldElementExpression::Number(T::one()),
                                    box FieldElementExpression::Identifier("condition_as_field".to_string())
                                ),
                                box FieldElementExpression::Identifier("alternative".to_string())
                            )
                        ).into()
                    ]
                )
            ],
            signature: Signature::new()
                .inputs(vec![Type::Boolean, Type::FieldElement, Type::FieldElement])
                .outputs(vec![Type::FieldElement])
        };

        let ief = self.flatten_function(
            functions_flattened,
            ie,
        );
        functions_flattened.push(ief);
    }

    /// Flattens a boolean expression
    ///
    /// # Arguments
    ///
    /// * `statements_flattened` - Vector where new flattened statements can be added.
    /// * `condition` - `Condition` that will be flattened.
    fn flatten_boolean_expression<T: Field>(
        &mut self,
        functions_flattened: &Vec<FlatFunction<T>>,
        arguments_flattened: &Vec<FlatParameter>,
        statements_flattened: &mut Vec<FlatStatement<T>>,
        expression: BooleanExpression<T>,
    ) -> FlatExpression<T> { // those will be booleans in the future
        match expression {
            BooleanExpression::Identifier(id) => FlatExpression::Identifier(id),
            BooleanExpression::Lt(box lhs, box rhs) => {

                // We know from semantic checking that lhs and rhs have the same type
                // What the expression will flatten to depends on that type

                let lhs_flattened = self.flatten_field_expression(
                    functions_flattened,
                    arguments_flattened,
                    statements_flattened,
                    lhs,
                );
                let rhs_flattened = self.flatten_field_expression(
                    functions_flattened,
                    arguments_flattened,
                    statements_flattened,
                    rhs,
                );

                // lhs
                let lhs_id = self.use_sym();
                statements_flattened
                    .push(FlatStatement::Definition(lhs_id, lhs_flattened));

                // check that lhs and rhs are within the right range, ie, their last two bits are zero

                // lhs
                {
                    // define variables for the bits
                    let lhs_bits: Vec<FlatVariable> = (0..self.bits).map(|_| self.use_sym()).collect();
                    
                    // add a directive to get the bits
                    statements_flattened.push(FlatStatement::Directive(DirectiveStatement::new(
                        lhs_bits.clone(),
                        Helper::Rust(RustHelper::Bits),
                        vec![lhs_id]
                    )));

                    // bitness checks
                    for i in 0..self.bits - 2 {
                        statements_flattened.push(FlatStatement::Condition(
                            FlatExpression::Identifier(lhs_bits[i + 2]),
                            FlatExpression::Mult(
                                box FlatExpression::Identifier(lhs_bits[i + 2]),
                                box FlatExpression::Identifier(lhs_bits[i + 2]),
                            ),
                        ));
                    }

                    // bit decomposition check
                    let mut lhs_sum = FlatExpression::Number(T::from(0));

                    for i in 0..self.bits - 2 {
                        lhs_sum = FlatExpression::Add(
                            box lhs_sum,
                            box FlatExpression::Mult(
                                box FlatExpression::Identifier(lhs_bits[i + 2]),
                                box FlatExpression::Number(T::from(2).pow(self.bits - 2 - i - 1)),
                            ),
                        );
                    }

                    statements_flattened
                        .push(FlatStatement::Condition(
                                FlatExpression::Identifier(lhs_id), 
                                lhs_sum
                            )
                        );
                }

                // rhs
                let rhs_id = self.use_sym();
                statements_flattened
                    .push(FlatStatement::Definition(rhs_id, rhs_flattened));

                // rhs
                {
                    // define variables for the bits
                    let rhs_bits: Vec<FlatVariable> = (0..self.bits).map(|_| self.use_sym()).collect();

                    // add a directive to get the bits
                    statements_flattened.push(FlatStatement::Directive(DirectiveStatement::new(
                        rhs_bits.clone(),
                        Helper::Rust(RustHelper::Bits),
                        vec![rhs_id]
                    )));

                    // bitness checks
                    for i in 0..self.bits - 2 {
                        statements_flattened.push(FlatStatement::Condition(
                            FlatExpression::Identifier(rhs_bits[i + 2]),
                            FlatExpression::Mult(
                                box FlatExpression::Identifier(rhs_bits[i + 2]),
                                box FlatExpression::Identifier(rhs_bits[i + 2]),
                            ),
                        ));
                    }

                    // bit decomposition check
                    let mut rhs_sum = FlatExpression::Number(T::from(0));

                    for i in 0..self.bits - 2 {
                        rhs_sum = FlatExpression::Add(
                            box rhs_sum,
                            box FlatExpression::Mult(
                                box FlatExpression::Identifier(rhs_bits[i + 2]),
                                box FlatExpression::Number(T::from(2).pow(self.bits - 2 - i - 1)),
                            ),
                        );
                    }

                    statements_flattened
                        .push(FlatStatement::Condition(
                                FlatExpression::Identifier(rhs_id), 
                                rhs_sum
                            )
                        );
                }

                // sym = (lhs * 2) - (rhs * 2)
                let subtraction_result_id = self.use_sym();

                statements_flattened.push(FlatStatement::Definition(
                    subtraction_result_id,
                    FlatExpression::Sub(
                        box FlatExpression::Mult(box FlatExpression::Number(T::from(2)), box FlatExpression::Identifier(lhs_id)),
                        box FlatExpression::Mult(box FlatExpression::Number(T::from(2)), box FlatExpression::Identifier(rhs_id)),
                    ),
                ));

                // define variables for the bits
                let sub_bits: Vec<FlatVariable> = (0..self.bits).map(|_| self.use_sym()).collect();

                // add a directive to get the bits
                statements_flattened.push(FlatStatement::Directive(DirectiveStatement::new(
                    sub_bits.clone(),
                    Helper::Rust(RustHelper::Bits),
                    vec![subtraction_result_id]
                )));

                // bitness checks
                for i in 0..self.bits {
                    statements_flattened.push(FlatStatement::Condition(
                        FlatExpression::Identifier(sub_bits[i]),
                        FlatExpression::Mult(
                            box FlatExpression::Identifier(sub_bits[i]),
                            box FlatExpression::Identifier(sub_bits[i]),
                        ),
                    ));
                }

                // sum(sym_b{i} * 2**i)
                let mut expr = FlatExpression::Number(T::from(0));

                for i in 0..self.bits {
                    expr = FlatExpression::Add(
                        box expr,
                        box FlatExpression::Mult(
                            box FlatExpression::Identifier(sub_bits[i]),
                            box FlatExpression::Number(T::from(2).pow(self.bits - i - 1)),
                        ),
                    );
                }

                statements_flattened
                    .push(FlatStatement::Condition(
                            FlatExpression::Identifier(subtraction_result_id), 
                            expr
                        )
                    );

<<<<<<< HEAD
                // we need to return string-based variables for the rest of flattening, so we use the bijection
                BooleanExpression::Identifier(self.bijection.get_by_right(&sub_bits[0]).unwrap().to_string())
=======
                // rename output to avoid conflicts with suffixes
                let cond_true = format!("sym_{}", self.next_var_idx);
                self.next_var_idx += 1;
                statements_flattened
                    .push(FlatStatement::Definition(
                        cond_true.clone(),
                        FlatExpression::Identifier(format!("{}{}{}", &subtraction_result, BINARY_SEPARATOR, 0)))
                    );

                self.next_var_idx += 1;

                FlatExpression::Identifier(cond_true)
>>>>>>> 148422e6
            }
            BooleanExpression::Eq(box lhs, box rhs) => {

                // We know from semantic checking that lhs and rhs have the same type
                // What the expression will flatten to depends on that type

                // Wanted: (Y = (X != 0) ? 1 : 0)
                // X = a - b
                // # Y = if X == 0 then 0 else 1 fi
                // # M = if X == 0 then 1 else 1/X fi
                // Y == X * M
                // 0 == (1-Y) * X

                let name_x = self.use_sym();
                let name_y = self.use_sym();
                let name_m = self.use_sym();
                let name_1_y = self.use_sym();

                let x = self.flatten_field_expression(
                    functions_flattened,
                    arguments_flattened,
                    statements_flattened,
                    FieldElementExpression::Sub(box lhs, box rhs),
                );

                statements_flattened.push(FlatStatement::Definition(name_x, x));
                statements_flattened.push(
                    FlatStatement::Directive(DirectiveStatement {
                        outputs: vec![name_y, name_m],
                        inputs: vec![name_x],
                        helper: Helper::Rust(RustHelper::ConditionEq)
                    })
                );
                statements_flattened.push(FlatStatement::Condition(
                    FlatExpression::Identifier(name_y),
                    FlatExpression::Mult(box FlatExpression::Identifier(name_x), box FlatExpression::Identifier(name_m)),
                ));
                statements_flattened.push(FlatStatement::Definition(
                    name_1_y,
                    FlatExpression::Sub(box FlatExpression::Number(T::one()), box FlatExpression::Identifier(name_y)),
                ));
                statements_flattened.push(FlatStatement::Condition(
                    FlatExpression::Number(T::zero()),
                    FlatExpression::Mult(box FlatExpression::Identifier(name_1_y), box FlatExpression::Identifier(name_x)),
                ));

<<<<<<< HEAD
                BooleanExpression::Identifier(self.bijection.get_by_right(&name_1_y).unwrap().to_string())
=======
                FlatExpression::Identifier(name_1_y)
            },
            BooleanExpression::Value(b) => {
                FlatExpression::Number(match b {
                    true => T::from(1),
                    false => T::from(0)
                })
>>>>>>> 148422e6
            }
            _ => unimplemented!(),
        }
    }

    fn flatten_function_call<T: Field>(
        &mut self,
        functions_flattened: &Vec<FlatFunction<T>>,
        arguments_flattened: &Vec<FlatParameter>,
        statements_flattened: &mut Vec<FlatStatement<T>>,
        id: &String,
        return_types: Vec<Type>,
        param_expressions: &Vec<TypedExpression<T>>
    ) -> FlatExpressionList<T> {

        let passed_signature = Signature::new()
            .inputs(param_expressions.into_iter().map(|e| e.get_type()).collect())
            .outputs(return_types);

        for funct in functions_flattened {
            if funct.id == *id && funct.signature == passed_signature {
                // funct is now the called function

                // Idea: variables are given a prefix.
                // It consists of the function name followed by a call counter value
                // e.g.: add_1_a_2

                // Stores prefixed variables

                let mut replacement_map = DirectSubstitution::new();

                // build prefix
                let counter = match self.function_calls.get(&funct.id) {
                    Some(val) => {
                        val + 1
                    }
                    None => {
                        1
                    }
<<<<<<< HEAD
                }
=======
                };

                self.function_calls.insert(funct.id.clone(), counter);

                let prefix = format!("{}_{}_{}_", funct.id.clone(), funct.signature.to_slug(), counter);
>>>>>>> 148422e6

                // Handle complex parameters and assign values:
                // Rename Parameters, assign them to values in call. Resolve complex expressions with definitions
                for (i, param_expr) in param_expressions.clone().into_iter().enumerate() {
                    let rhs = match param_expr {
                        TypedExpression::FieldElement(e) => {

                            // for field elements, flatten the input and assign it to a new variable
                            self.flatten_field_expression(
                                functions_flattened,
                                arguments_flattened,
                                statements_flattened,
                                e,
<<<<<<< HEAD
                            ).apply_recursive_substitution(&self.substitution);

                            new_var = self.issue_new_variable();
                            statements_flattened
                                .push(FlatStatement::Definition(new_var, rhs));
                        },
                        TypedExpression::Boolean(e) => {
                            match e {
                                BooleanExpression::Identifier(id) => {
                                    new_var = self.issue_new_variable();
                                    // a bit hacky for now, to be removed when flatten_condition returns a flatexpression
                                    // basically extracted the bit of apply_substitution that handles identifiers

                                    let mut id = id;
                                    loop {
                                        match self.substitution.get(&self.bijection.get_by_left(&id).unwrap()) {
                                            Some(x) => id = x.to_string(),
                                            None => break,
                                        }
                                    }

                                    statements_flattened
                                        .push(FlatStatement::Definition(new_var, FlatExpression::Identifier(self.bijection.get_by_left(&id).unwrap().clone())));
                                },
                                _ => panic!("a boolean argument to a function has to be a identifier")
                            }
                        }
                    }

                    replacement_map.insert(FlatVariable::new(funct.arguments.get(i).unwrap().id.id()), new_var);
=======
                            ).apply_substitution(&self.substitution)
                        },
                        TypedExpression::Boolean(e) => {
                            self.flatten_boolean_expression(
                                functions_flattened,
                                arguments_flattened,
                                statements_flattened,
                                e,
                            ).apply_substitution(&self.substitution)
                        }
                    };

                    let new_var = format!("{}param_{}", &prefix, i);
                    statements_flattened
                        .push(FlatStatement::Definition(new_var.clone(), rhs));
                    replacement_map.insert(funct.arguments.get(i).unwrap().id.clone(), new_var);
>>>>>>> 148422e6
                }

                // Ensure Renaming and correct returns:
                // add all flattened statements, adapt return statement
                for stat in funct.statements.clone() {
                    match stat {
                        // set return statements right sidreturne as expression result
                        FlatStatement::Return(list) => {
                            return FlatExpressionList {
                                expressions: list.expressions.into_iter().map(|x| x.apply_direct_substitution(&replacement_map)).collect()
                            }
                        },
                        FlatStatement::Definition(var, rhs) => {
                            let new_var = self.issue_new_variable();
                            replacement_map.insert(var, new_var);
                            let new_rhs = rhs.apply_direct_substitution(&replacement_map);
                            statements_flattened.push(
                                FlatStatement::Definition(new_var, new_rhs)
                            );
                        },
                        FlatStatement::Condition(lhs, rhs) => {
                            let new_lhs = lhs.apply_direct_substitution(&replacement_map);
                            let new_rhs = rhs.apply_direct_substitution(&replacement_map);
                            statements_flattened
                                .push(FlatStatement::Condition(new_lhs, new_rhs));
                        },
                        FlatStatement::Directive(d) => {
                            let new_outputs = d.outputs.into_iter().map(|o| {
                                let new_o = self.issue_new_variable();
                                replacement_map.insert(o, new_o);
                                new_o
                            }).collect();
                            let new_inputs = d.inputs.iter().map(|i| replacement_map.get(&i).unwrap()).collect();
                            statements_flattened.push(
                                FlatStatement::Directive(
                                    DirectiveStatement {
                                        outputs: new_outputs,
                                        inputs: new_inputs,
                                        helper: d.helper.clone()
                                    }
                                )
                            )
                        }
                    }
                }
            }
        }
        panic!(
            "TypedFunction definition for function {} with {:?} argument(s) not found. Should have been detected during semantic checking.",
            id,
            param_expressions
        );
    }

    fn flatten_expression<T: Field>(
        &mut self,
        functions_flattened: &Vec<FlatFunction<T>>,
        arguments_flattened: &Vec<FlatParameter>,
        statements_flattened: &mut Vec<FlatStatement<T>>,
        expr: TypedExpression<T>,
    ) -> FlatExpression<T> {
        match expr {
            TypedExpression::FieldElement(e) => 
                self.flatten_field_expression(
                    functions_flattened,
                    arguments_flattened,
                    statements_flattened,
                    e,
                ),
            TypedExpression::Boolean(e) => 
                self.flatten_boolean_expression(
                    functions_flattened,
                    arguments_flattened,
                    statements_flattened,
                    e,
                ),        
        }
    }

    fn flatten_field_expression<T: Field>(
        &mut self,
        functions_flattened: &Vec<FlatFunction<T>>,
        arguments_flattened: &Vec<FlatParameter>,
        statements_flattened: &mut Vec<FlatStatement<T>>,
        expr: FieldElementExpression<T>,
    ) -> FlatExpression<T> {
        match expr {
            FieldElementExpression::Number(x) => FlatExpression::Number(x), // force to be a field element
            FieldElementExpression::Identifier(x) => FlatExpression::Identifier(self.bijection.get_by_left(&x).unwrap().clone()),
            FieldElementExpression::Add(box left, box right) => {
                let left_flattened = self.flatten_field_expression(
                    functions_flattened,
                    arguments_flattened,
                    statements_flattened,
                    left,
                );
                let right_flattened = self.flatten_field_expression(
                    functions_flattened,
                    arguments_flattened,
                    statements_flattened,
                    right,
                );
                let new_left = if left_flattened.is_linear() {
                    left_flattened
                } else {
                    let id = self.use_sym();
                    statements_flattened
                        .push(FlatStatement::Definition(id, left_flattened));
                    FlatExpression::Identifier(id)
                };
                let new_right = if right_flattened.is_linear() {
                    right_flattened
                } else {
                    let id = self.use_sym();
                    statements_flattened
                        .push(FlatStatement::Definition(id, right_flattened));
                    FlatExpression::Identifier(id)
                };
                FlatExpression::Add(box new_left, box new_right)
            },
            FieldElementExpression::Sub(box left, box right) => {
                let left_flattened = self.flatten_field_expression(
                    functions_flattened,
                    arguments_flattened,
                    statements_flattened,
                    left,
                );
                let right_flattened = self.flatten_field_expression(
                    functions_flattened,
                    arguments_flattened,
                    statements_flattened,
                    right,
                );
                let new_left = if left_flattened.is_linear() {
                    left_flattened
                } else {
                    let id = self.use_sym();
                    statements_flattened
                        .push(FlatStatement::Definition(id, left_flattened));
                    FlatExpression::Identifier(id)
                };
                let new_right = if right_flattened.is_linear() {
                    right_flattened
                } else {
                    let id = self.use_sym();
                    statements_flattened
                        .push(FlatStatement::Definition(id, right_flattened));
                    FlatExpression::Identifier(id)
                };
                FlatExpression::Sub(box new_left, box new_right)
            },
            FieldElementExpression::Mult(box left, box right) => {
                let left_flattened = self.flatten_field_expression(
                    functions_flattened,
                    arguments_flattened,
                    statements_flattened,
                    left,
                );
                let right_flattened = self.flatten_field_expression(
                    functions_flattened,
                    arguments_flattened,
                    statements_flattened,
                    right,
                );
                let new_left = if left_flattened.is_linear() {
                    if let FlatExpression::Sub(..) = left_flattened {
                        let id = self.use_sym();
                        statements_flattened
                            .push(FlatStatement::Definition(id, left_flattened));
                        FlatExpression::Identifier(id)
                    } else {
                        left_flattened
                    }
                } else {
                    let id = self.use_sym();
                    statements_flattened
                        .push(FlatStatement::Definition(id, left_flattened));
                    FlatExpression::Identifier(id)
                };
                let new_right = if right_flattened.is_linear() {
                    if let FlatExpression::Sub(..) = right_flattened {
                        let id = self.use_sym();
                        statements_flattened
                            .push(FlatStatement::Definition(id, right_flattened));
                        FlatExpression::Identifier(id)
                    } else {
                        right_flattened
                    }
                } else {
                    let id = self.use_sym();
                    statements_flattened
                        .push(FlatStatement::Definition(id, right_flattened));
                    FlatExpression::Identifier(id)
                };
                FlatExpression::Mult(box new_left, box new_right)
            },
            FieldElementExpression::Div(box left, box right) => {
                let left_flattened = self.flatten_field_expression(
                    functions_flattened,
                    arguments_flattened,
                    statements_flattened,
                    left,
                );
                let right_flattened = self.flatten_field_expression(
                    functions_flattened,
                    arguments_flattened,
                    statements_flattened,
                    right,
                );
                let new_left = {
                    let id = self.use_sym();
                    statements_flattened
                        .push(FlatStatement::Definition(id, left_flattened));
                    FlatExpression::Identifier(id)
                };
                let new_right = {
                    let id = self.use_sym();
                    statements_flattened
                        .push(FlatStatement::Definition(id, right_flattened));
                    FlatExpression::Identifier(id)
                };
                FlatExpression::Div(box new_left, box new_right)
            },
            FieldElementExpression::Pow(box base, box exponent) => {
                match exponent {
                    FieldElementExpression::Number(ref e) => {
                        // flatten the base expression
                        let base_flattened = self.flatten_field_expression(
                                functions_flattened,
                                arguments_flattened,
                                statements_flattened,
                                base.clone(),
                            );

                        // we require from the base to be linear
                        // TODO change that
                        assert!(base_flattened.is_linear());

                        match e {
                            // flatten(base ** 1) == flatten(base)
                            e if *e == T::one() => {
                                base_flattened
                            },
                            // flatten(base ** 2) == flatten(base) * flatten(base)
                            // in this case, no need to define an intermediate variable
                            // as if a is linear, a ** 2 quadratic
                            e if *e == T::from(2) => {
                                FlatExpression::Mult(box base_flattened.clone(), box base_flattened)
                            },
                            // flatten(base ** n) = flatten(base) * flatten(base ** (n-1))
                            e => {
                                // flatten(base ** (n-1))
                                let tmp_expression = self.flatten_field_expression(
                                    functions_flattened,
                                    arguments_flattened,
                                    statements_flattened,
                                    FieldElementExpression::Pow(
                                        box base,
                                        box FieldElementExpression::Number(e.clone() - T::one()),
                                    ),
                                );
<<<<<<< HEAD
                                let id = self.use_sym();
=======

                                // introduce an intermediate variable
                                let new_name = format!("sym_{}", self.next_var_idx);
                                self.next_var_idx += 1;
>>>>>>> 148422e6
                                statements_flattened.push(
                                    FlatStatement::Definition(id, tmp_expression),
                                );
<<<<<<< HEAD
                                id
                            } else {
                                self.bijection.get_by_left(&var).unwrap().clone()
                            };
                            FlatExpression::Mult(
                                box FlatExpression::Identifier(id),
                                box FlatExpression::Identifier(self.bijection.get_by_left(&var).unwrap().clone()),
                            )
=======

                                FlatExpression::Mult(
                                    box base_flattened,
                                    box FlatExpression::Identifier(new_name),
                                )
                            }
>>>>>>> 148422e6
                        }
                    },
                    _ => panic!("Expected number as pow exponent"),
                }
            },
            FieldElementExpression::IfElse(box condition, box consequent, box alternative) => {
                self.flatten_function_call(
                    functions_flattened,
                    arguments_flattened,
                    statements_flattened,
                    &"_if_else_field".to_string(),
                    vec![Type::FieldElement],
                    &vec![condition.into(), consequent.into(), alternative.into()],
                ).expressions[0].clone()

            },
            FieldElementExpression::FunctionCall(ref id, ref param_expressions) => {
                let exprs_flattened = self.flatten_function_call(
                    functions_flattened,
                    arguments_flattened,
                    statements_flattened,
                    id,
                    vec![Type::FieldElement],
                    param_expressions
                );
                assert!(exprs_flattened.expressions.len() == 1); // outside of MultipleDefinition, FunctionCalls must return a single value
                exprs_flattened.expressions[0].clone()
            }
        }
    }

    pub fn flatten_statement<T: Field>(
        &mut self,
        functions_flattened: &mut Vec<FlatFunction<T>>,
        arguments_flattened: &Vec<FlatParameter>,
        statements_flattened: &mut Vec<FlatStatement<T>>,
        stat: TypedStatement<T>,
    ) {
        match stat {
            TypedStatement::Return(exprs) => {

<<<<<<< HEAD
                let flat_expressions = exprs.into_iter().map(|expr| {
                    match expr {
                        TypedExpression::FieldElement(e) => {
                            self.flatten_field_expression(
                                functions_flattened,
                                arguments_flattened,
                                statements_flattened,
                                e,
                            ).apply_recursive_substitution(&self.substitution)
                        },
                        _ => panic!("Functions can only return expressions of type FieldElement")
                    }
                }).collect();
=======
                let flat_expressions = exprs.into_iter().map(|expr| 
                    self.flatten_expression(
                        functions_flattened,
                        arguments_flattened,
                        statements_flattened,
                        expr
                    ).apply_substitution(&self.substitution)
                ).collect();
>>>>>>> 148422e6

                statements_flattened.push(
                    FlatStatement::Return(
                        FlatExpressionList {
                            expressions: flat_expressions
                        }
                    )
                );
            }
            TypedStatement::Declaration(_) => {
                // declarations have already been checked
                ()
            }
            TypedStatement::Definition(v, expr) => {

                // define n variables with n the number of primitive types for v_type
                // assign them to the n primitive types for expr

<<<<<<< HEAD
                match expr {
                    TypedExpression::FieldElement(expr) => {
                        let rhs = self.flatten_field_expression(
                            functions_flattened,
                            arguments_flattened,
                            statements_flattened,
                            expr,
                        ).apply_recursive_substitution(&self.substitution);
                        let var = self.use_variable(&v.id);
                        // handle return of function call
                        let var_to_replace = self.get_latest_var_substitution(&v.id);
                        if !(var == var_to_replace) && self.variables.contains(&var_to_replace) && !self.substitution.contains_key(&var_to_replace){
                            self.substitution.insert(var_to_replace.clone(),var.clone());
                        }

                        statements_flattened.push(FlatStatement::Definition(var, rhs));
                    },
                    _ => panic!("Definitions must have type FieldElement")
=======
                let rhs = self.flatten_expression(
                        functions_flattened,
                        arguments_flattened,
                        statements_flattened,
                        expr
                    ).apply_substitution(&self.substitution);

                let var = self.use_variable(&v.id);
                // handle return of function call
                let var_to_replace = self.get_latest_var_substitution(&v.id);
                if !(var == var_to_replace) && self.variables.contains(&var_to_replace) && !self.substitution.contains_key(&var_to_replace){
                    self.substitution.insert(var_to_replace.clone().to_string(),var.clone());
>>>>>>> 148422e6
                }

                statements_flattened.push(FlatStatement::Definition(var, rhs));
            }
            TypedStatement::Condition(expr1, expr2) => {

                // flatten expr1 and expr2 to n flattened expressions with n the number of primitive types for expr1
                // add n conditions to check equality of the n expressions

                match (expr1, expr2) {
                    (TypedExpression::FieldElement(e1), TypedExpression::FieldElement(e2)) => {

                        let (lhs, rhs) =
                            (
                                self.flatten_field_expression(
                                    functions_flattened,
                                    arguments_flattened,
                                    statements_flattened,
                                    e1
                                ).apply_recursive_substitution(&self.substitution),
                                self.flatten_field_expression(
                                    functions_flattened,
                                    arguments_flattened,
                                    statements_flattened,
                                    e2,
<<<<<<< HEAD
                                ).apply_recursive_substitution(&self.substitution),
                            )
                        } else if e2.is_linear() {
=======
                                ).apply_substitution(&self.substitution),
                            );

                        if lhs.is_linear() {
                            statements_flattened.push(FlatStatement::Condition(lhs, rhs));
                        } else if rhs.is_linear() {
                            // swap so that left side is linear
                            statements_flattened.push(FlatStatement::Condition(rhs, lhs));
                        }

                    },
                    (TypedExpression::Boolean(e1), TypedExpression::Boolean(e2)) => {
                        
                        let (lhs, rhs) =
>>>>>>> 148422e6
                            (
                                self.flatten_boolean_expression(
                                    functions_flattened,
                                    arguments_flattened,
                                    statements_flattened,
<<<<<<< HEAD
                                    e2,
                                ).apply_recursive_substitution(&self.substitution),
                                self.flatten_field_expression(
                                    functions_flattened,
                                    arguments_flattened,
                                    statements_flattened,
                                    e1,
                                ).apply_recursive_substitution(&self.substitution),
                            )
                        } else {
                            unimplemented!()
                        };
                        statements_flattened.push(FlatStatement::Condition(lhs, rhs));
=======
                                    e1
                                ).apply_substitution(&self.substitution),
                                self.flatten_boolean_expression(
                                    functions_flattened,
                                    arguments_flattened,
                                    statements_flattened,
                                    e2,
                                ).apply_substitution(&self.substitution),
                            );

                        if lhs.is_linear() {
                            statements_flattened.push(FlatStatement::Condition(lhs, rhs));
                        } else if rhs.is_linear() {
                            // swap so that left side is linear
                            statements_flattened.push(FlatStatement::Condition(rhs, lhs));
                        }
>>>>>>> 148422e6
                    },
                    _ => panic!("non matching types in condition should have been caught at semantic stage")
                }
            }
            TypedStatement::For(var, start, end, statements) => {
                let mut current = start;
                while current < end {
                    statements_flattened.push(FlatStatement::Definition(
                        self.use_variable(&var.id),
                        FlatExpression::Number(current.clone()),
                    ));
                    for s in statements.clone() {
                        self.flatten_statement(
                            functions_flattened,
                            arguments_flattened,
                            statements_flattened,
                            s,
                        );
                    }
                    current = T::one() + &current;
                }
            }
            TypedStatement::MultipleDefinition(vars, rhs) => {

                // flatten the right side to p = sum(var_i.type.primitive_count) expressions
                // define p new variables to the right side expressions 

                let var_types = vars.iter().map(|v| v.get_type()).collect();
                
                match rhs {
<<<<<<< HEAD
                    TypedExpressionList::FunctionCall(fun_id, exprs, types) => {

=======
                    TypedExpressionList::FunctionCall(fun_id, exprs, _) => {
>>>>>>> 148422e6
                        let rhs_flattened = self.flatten_function_call(
                            functions_flattened,
                            arguments_flattened,
                            statements_flattened,
                            &fun_id,
                            var_types,
                            &exprs,
                        ).apply_recursive_substitution(&self.substitution);

                        // this will change for types that have multiple underlying fe
                        for (i, v) in vars.into_iter().enumerate() {
<<<<<<< HEAD
                            let var_type = &types[i];

                            match var_type {
                                Type::FieldElement => {
                                    let var = self.use_variable(&v.id);
                                    // handle return of function call
                                    let var_to_replace = self.get_latest_var_substitution(&v.id);
                                    if !(var == var_to_replace) && self.variables.contains(&var_to_replace) && !self.substitution.contains_key(&var_to_replace){
                                        self.substitution.insert(var_to_replace, var);
                                    }
                                    statements_flattened.push(FlatStatement::Definition(var, rhs_flattened.expressions[i].clone()));
                                },
                                _ => panic!("MultipleDefinition has to define expressions of type FieldElement")
=======
                            let var = self.use_variable(&v.id);
                            // handle return of function call
                            let var_to_replace = self.get_latest_var_substitution(&v.id);
                            if !(var == var_to_replace) && self.variables.contains(&var_to_replace) && !self.substitution.contains_key(&var_to_replace){
                                self.substitution.insert(var_to_replace.clone().to_string(),var.clone());
>>>>>>> 148422e6
                            }
                            statements_flattened.push(FlatStatement::Definition(var, rhs_flattened.expressions[i].clone()));
                        }
                    },
                }
            },
        }
    }

    /// Returns a flattened `TypedFunction` based on the given `funct`.
    ///
    /// # Arguments
    ///
    /// * `functions_flattened` - Vector where new flattened functions can be added.
    /// * `funct` - `TypedFunction` that will be flattened.
    pub fn flatten_function<T: Field>(
        &mut self,
        functions_flattened: &mut Vec<FlatFunction<T>>,
        funct: TypedFunction<T>,
    ) -> FlatFunction<T> {
        self.variables = HashSet::new();
        self.substitution = DirectSubstitution::new();

        self.bijection = BiMap::new();

        self.next_var_idx = 0;

        let mut arguments_flattened: Vec<FlatParameter> = Vec::new();
        let mut statements_flattened: Vec<FlatStatement<T>> = Vec::new();
        // push parameters
        for arg in &funct.arguments {
            let arg_type = arg.id.get_type();

            match arg_type {
                Type::FieldElement => {
                    arguments_flattened.push(FlatParameter {
                        id: self.use_variable(&arg.id.id),
                        private: arg.private
                    });
                },
                Type::Boolean => {
                    arguments_flattened.push(FlatParameter {
                        id: self.use_variable(&arg.id.id), 
                        private: arg.private
                    });
                },
            }
        }

        // flatten statements in functions and apply substitution
        for stat in funct.statements {
            self.flatten_statement(
                functions_flattened,
                &arguments_flattened,
                &mut statements_flattened,
                stat,
            );
        }

        FlatFunction {
            id: funct.id.clone(),
            arguments: arguments_flattened,
            statements: statements_flattened,
<<<<<<< HEAD
            return_count: return_count,
=======
            signature: funct.signature
>>>>>>> 148422e6
        }
    }

    /// Returns a flattened `Prog`ram based on the given `prog`.
    ///
    /// # Arguments
    ///
    /// * `prog` - `Prog`ram that will be flattened.
    pub fn flatten_program<T: Field>(&mut self, prog: TypedProg<T>) -> FlatProg<T> {
        let mut functions_flattened = Vec::new();

        self.load_stdlib(&mut functions_flattened);

        for func in prog.imported_functions {
            functions_flattened.push(func);
        }

        for func in prog.functions {
            let flattened_func = self.flatten_function(&mut functions_flattened, func);
            functions_flattened.push(flattened_func);
        }

        FlatProg {
            functions: functions_flattened
        }
    }


    /// Checks if the given name is a not used variable and returns a fresh variable.
    /// # Arguments
    ///
    /// * `name` - a String that holds the name of the variable
    fn use_variable(&mut self, name: &String) -> FlatVariable {
        // issue the variable we'll use
        let var = self.issue_new_variable();

        // {
        //     // we check if the name was already given a variable
        //     let id = self.bijection.get_by_left(name);

        //     match id {
        //         Some(id) => {
        //             // the name was already registered. We need to find its latest substitution
        //             let mut id = *id;
        //             // loop {
        //             //     match self.substitution.get(&id) {
        //             //         Some(x) => id = x,
        //             //         None => break,
        //             //     }
        //             // }
        //             // now `id` is the latest substitution of `name`

        //             // link it to the previous one
        //             //assert!(!(id == var));
        //             //self.bijection.insert(name.to_string(), var);
        //         },
        //         None => {

        //         }
        //     }
        // }

        self.bijection.insert(name.to_string(), var);
        var
    }

    fn issue_new_variable(&mut self) -> FlatVariable {
        let var = FlatVariable::new(self.next_var_idx);
        self.next_var_idx += 1;
        var
    }

    fn use_sym(&mut self) -> FlatVariable {
        let name = format!("sym_{}", self.next_var_idx);
        let var = self.issue_new_variable();
        self.bijection.insert(name, var);
        var
    }

    fn get_latest_var_substitution(&mut self, name: &String) -> FlatVariable {
        // start with the variable name
        let latest_var = self.bijection.get_by_left(name).unwrap().clone();
        // loop {
        //     // walk the substitutions
        //     match self.substitution.get(&latest_var) {
        //         Some(x) => latest_var = x,
        //         None => break,
        //     }
        // }
        latest_var
    }
}

#[cfg(test)]
mod tests {
    use super::*;
    use field::FieldPrime;
    use types::Type;
    use types::Signature;
    use absy::variable::Variable;

    #[test]
    fn multiple_definition() {

        // def foo()
        //     return 1, 2
        // def main()
        //     a, b = foo()

        let mut flattener = Flattener::new(FieldPrime::get_required_bits());
        let mut functions_flattened = vec![
            FlatFunction {
                id: "foo".to_string(),
                arguments: vec![],
                statements: vec![FlatStatement::Return(
                    FlatExpressionList {
                        expressions: vec![
                            FlatExpression::Number(FieldPrime::from(1)),
                            FlatExpression::Number(FieldPrime::from(2))
                        ]
                    }
                )],
                signature: Signature::new()
                    .inputs(vec![])
                    .outputs(vec![Type::FieldElement, Type::FieldElement])
            }
        ];
        let arguments_flattened = vec![];
        let mut statements_flattened = vec![];
        let statement = TypedStatement::MultipleDefinition(
            vec![
                Variable::field_element("a".to_string()),
                Variable::field_element("b".to_string())
            ],
            TypedExpressionList::FunctionCall("foo".to_string(), vec![], vec![Type::FieldElement, Type::FieldElement])
        );

        flattener.flatten_statement(
            &mut functions_flattened,
            &arguments_flattened,
            &mut statements_flattened,
            statement,
        );

        let a = FlatVariable::new(0);

        assert_eq!(
            statements_flattened[0]
            ,
            FlatStatement::Definition(a, FlatExpression::Number(FieldPrime::from(1)))
        );
    }

    #[test]
    fn multiple_definition2() {

        // def dup(x)
        //     return x, x
        // def main()
        //     a, b = dup(2)

        let a = FlatVariable::new(0);

        let mut flattener = Flattener::new(FieldPrime::get_required_bits());
        let mut functions_flattened = vec![
            FlatFunction {
                id: "dup".to_string(),
                arguments: vec![FlatParameter { id: a, private: true }],
                statements: vec![FlatStatement::Return(
                    FlatExpressionList {
                        expressions: vec![
                            FlatExpression::Identifier(a),
                            FlatExpression::Identifier(a),
                        ]
                    }
                )],
                signature: Signature::new()
                    .inputs(vec![Type::FieldElement])
                    .outputs(vec![Type::FieldElement, Type::FieldElement])
            }
        ];
        let statement = TypedStatement::MultipleDefinition(
            vec![
                Variable::field_element("a".to_string()),
                Variable::field_element("b".to_string())
            ],
            TypedExpressionList::FunctionCall("dup".to_string(), vec![TypedExpression::FieldElement(FieldElementExpression::Number(FieldPrime::from(2)))], vec![Type::FieldElement, Type::FieldElement])
        );

        let fun = TypedFunction {
            id: String::from("main"),
            arguments: vec![],
            statements: vec![statement],
            signature: Signature {
                inputs: vec![],
                outputs: vec![]
            }
        };

        let f = flattener.flatten_function(
            &mut functions_flattened,
            fun,
        );

        let a = FlatVariable::new(0);

        assert_eq!(
            f.statements[0]
            ,
<<<<<<< HEAD
            FlatStatement::Definition(a, FlatExpression::Number(FieldPrime::from(2)))
=======
            FlatStatement::Definition("dup_ifo2f_1_param_0".to_string(), FlatExpression::Number(FieldPrime::from(2)))
>>>>>>> 148422e6
        );
    }

    #[test]
    fn simple_definition() {

        // def foo()
        //     return 1
        // def main()
        //     a = foo()

        let mut flattener = Flattener::new(FieldPrime::get_required_bits());
        let mut functions_flattened = vec![
            FlatFunction {
                id: "foo".to_string(),
                arguments: vec![],
                statements: vec![FlatStatement::Return(
                    FlatExpressionList {
                        expressions: vec![
                            FlatExpression::Number(FieldPrime::from(1))
                        ]
                    }
                )],
                signature: Signature::new()
                    .inputs(vec![])
                    .outputs(vec![Type::FieldElement])
            }
        ];
        let arguments_flattened = vec![];
        let mut statements_flattened = vec![];
        let statement = TypedStatement::Definition(
            Variable::field_element("a".to_string()),
            TypedExpression::FieldElement(FieldElementExpression::FunctionCall("foo".to_string(), vec![]))
        );

        flattener.flatten_statement(
            &mut functions_flattened,
            &arguments_flattened,
            &mut statements_flattened,
            statement,
        );

        let a = FlatVariable::new(0);

        assert_eq!(
            statements_flattened[0]
            ,
            FlatStatement::Definition(a, FlatExpression::Number(FieldPrime::from(1)))
        );
    }

    #[test]
    fn redefine_argument() {

        // def foo(a)
        //     a = a + 1
        //     return 1

        // should flatten to no redefinition
        // def foo(a)
        //     a_0 = a + 1
        //     return 1

        let mut flattener = Flattener::new(FieldPrime::get_required_bits());
        let mut functions_flattened = vec![];

        let funct = TypedFunction {
            id: "foo".to_string(),
            signature: Signature::new()
                .inputs(vec![Type::FieldElement])
                .outputs(vec![Type::FieldElement])
            ,
            arguments: vec![Parameter { id: Variable::field_element("a"), private: true }],
            statements: vec![
                TypedStatement::Definition(
                    Variable::field_element("a".to_string()), 
                    FieldElementExpression::Add(
                        box FieldElementExpression::Identifier("a".to_string()), 
                        box FieldElementExpression::Number(FieldPrime::from(1))
                    ).into()
                ),
                TypedStatement::Return(
                    vec![FieldElementExpression::Number(FieldPrime::from(1)).into()]
                )
            ],
        };

        let flat_funct = flattener.flatten_function(
            &mut functions_flattened,
            funct,
        );

        let a = FlatVariable::new(0);
        let a_0 = FlatVariable::new(1);

        assert_eq!(
            flat_funct.statements[0],
            FlatStatement::Definition(a_0, FlatExpression::Add(box FlatExpression::Identifier(a), box FlatExpression::Number(FieldPrime::from(1))))
        );
    }

    #[test]
    fn call_with_def() {
        // def foo():
        //     a = 3
        //     return a

        // def main():
        //     return foo()

        let foo = TypedFunction {
            id: String::from("foo"),
            arguments: vec![],
            statements: vec![
                TypedStatement::Definition(Variable::from("a"), FieldElementExpression::Number(FieldPrime::from(3)).into()),
                TypedStatement::Return(vec![
                    FieldElementExpression::Identifier(String::from("a")).into()
                    ]
                )
            ],
            signature: Signature {
                inputs: vec![],
                outputs: vec![Type::FieldElement]
            }
        };

        let main = TypedFunction {
            id: String::from("main"),
            arguments: vec![],
            statements: vec![
                TypedStatement::Return(vec![
                        FieldElementExpression::FunctionCall(String::from("foo"), vec![]).into()
                    ]
                )
            ],
            signature: Signature {
                inputs: vec![],
                outputs: vec![Type::FieldElement]
            }
        };

        let mut flattener = Flattener::new(FieldPrime::get_required_bits());

        let foo_flattened = flattener.flatten_function(
            &mut vec![],
            foo
        );

        let expected = FlatFunction {
            id: String::from("main"),
            arguments: vec![],
            statements: vec![
                FlatStatement::Definition(FlatVariable::new(0), FlatExpression::Number(FieldPrime::from(3))),
                FlatStatement::Return(FlatExpressionList { 
                    expressions: vec![FlatExpression::Identifier(FlatVariable::new(0))]
                })
            ],
            return_count: 1
        };


        let main_flattened = flattener.flatten_function(
            &mut vec![foo_flattened],
            main
        );

        assert_eq!(main_flattened, expected);
    }


    #[test]
    fn powers() {
        // def main():
        //     _0 = 7
        //     _1 = (_0 * _0)
        //     _2 = (_1 * _0)
        //     _3 = (_2 * _0)
        //     return _3

        let function = TypedFunction {
            id: String::from("main"),
            arguments: vec![],
            statements: vec![
                TypedStatement::Definition(Variable::from("a"), FieldElementExpression::Number(FieldPrime::from(7)).into()),
                TypedStatement::Definition(Variable::from("b"), FieldElementExpression::Pow(box FieldElementExpression::Identifier(String::from("a")), box FieldElementExpression::Number(FieldPrime::from(4))).into()),
                TypedStatement::Return(vec![
                    FieldElementExpression::Identifier(String::from("b")).into()
                    ]
                )
            ],
            signature: Signature {
                inputs: vec![],
                outputs: vec![Type::FieldElement]
            }
        };

        let mut flattener = Flattener::new(FieldPrime::get_required_bits());

        let expected = FlatFunction {
            id: String::from("main"),
            arguments: vec![],
            statements: vec![
                FlatStatement::Definition(FlatVariable::new(0), FlatExpression::Number(FieldPrime::from(7))),
                FlatStatement::Definition(FlatVariable::new(1), FlatExpression::Mult(box FlatExpression::Identifier(FlatVariable::new(0)), box FlatExpression::Identifier(FlatVariable::new(0)))),
                FlatStatement::Definition(FlatVariable::new(2), FlatExpression::Mult(box FlatExpression::Identifier(FlatVariable::new(1)), box FlatExpression::Identifier(FlatVariable::new(0)))),
                FlatStatement::Definition(FlatVariable::new(3), FlatExpression::Mult(box FlatExpression::Identifier(FlatVariable::new(2)), box FlatExpression::Identifier(FlatVariable::new(0)))),
                FlatStatement::Return(FlatExpressionList {
                    expressions: vec![
                        FlatExpression::Identifier(FlatVariable::new(3))
                    ]
                })                
            ],
            return_count: 1
        };

        let flattened = flattener.flatten_function(
            &mut vec![],
            function
        );

        assert_eq!(flattened, expected);
    }

    #[test]
    fn overload() {

        // def foo()
        //      return 1
        // def foo()
        //      return 1, 2
        // def main()
        //      a = foo()
        //      b, c = foo()
        //      return 1
        //
        //      should not panic
        //

        let mut flattener = Flattener::new(FieldPrime::get_required_bits());
        let functions = vec![
            TypedFunction {
                id: "foo".to_string(),
                arguments: vec![],
                statements: vec![TypedStatement::Return(
                    vec![
                            TypedExpression::FieldElement(FieldElementExpression::Number(FieldPrime::from(1)))
                        ]
                )],
                signature: Signature::new()
                    .inputs(vec![])
                    .outputs(vec![Type::FieldElement])
                ,
            },
            TypedFunction {
                id: "foo".to_string(),
                arguments: vec![],
                statements: vec![TypedStatement::Return(
                        vec![
                            TypedExpression::FieldElement(FieldElementExpression::Number(FieldPrime::from(1))),
                            TypedExpression::FieldElement(FieldElementExpression::Number(FieldPrime::from(2)))
                        ]
                )],
                signature: Signature::new()
                    .inputs(vec![])
                    .outputs(vec![Type::FieldElement, Type::FieldElement])
                ,
            },
            TypedFunction {
                id: "main".to_string(),
                arguments: vec![],
                statements: vec![
                    TypedStatement::Definition(Variable::field_element("a".to_string()), TypedExpression::FieldElement(FieldElementExpression::FunctionCall("foo".to_string(), vec![]))),
                    TypedStatement::MultipleDefinition(vec![Variable::field_element("b".to_string()), Variable::field_element("c".to_string())], TypedExpressionList::FunctionCall("foo".to_string(), vec![], vec![Type::FieldElement, Type::FieldElement])),
                    TypedStatement::Return(
                        vec![TypedExpression::FieldElement(FieldElementExpression::Number(FieldPrime::from(1)))]
                    )
                ],
                signature: Signature::new()
                    .inputs(vec![])
                    .outputs(vec![Type::FieldElement])
                ,
            }
        ];

        flattener.flatten_program(
            TypedProg {
                functions: functions,
                imported_functions: vec![],
                imports: vec![]
            }
        );

        // shouldn't panic
    }

    #[test]
    fn if_else() {

        let expression = 
            FieldElementExpression::IfElse(
                box BooleanExpression::Eq(
                    box FieldElementExpression::Number(FieldPrime::from(32)),
                    box FieldElementExpression::Number(FieldPrime::from(4))
                ),
                box FieldElementExpression::Number(FieldPrime::from(12)),
                box FieldElementExpression::Number(FieldPrime::from(51)),
            );


        let mut functions_flattened = vec![];
        let mut flattener = Flattener::new(FieldPrime::get_required_bits());

        flattener.load_stdlib(&mut functions_flattened);

        flattener.flatten_field_expression(
            &functions_flattened,
            &vec![],
            &mut vec![],
            expression
        );
    }

    #[test]
    fn next_variable() {
        let mut flattener = Flattener::new(FieldPrime::get_required_bits());
        assert_eq!(FlatVariable::new(0), flattener.use_variable(&String::from("a")));
        assert_eq!(flattener.get_latest_var_substitution(&String::from("a")), FlatVariable::new(0));
        assert_eq!(FlatVariable::new(1), flattener.use_variable(&String::from("a")));
        assert_eq!(flattener.get_latest_var_substitution(&String::from("a")), FlatVariable::new(1));
        assert_eq!(FlatVariable::new(2), flattener.use_variable(&String::from("a")));
        assert_eq!(flattener.get_latest_var_substitution(&String::from("a")), FlatVariable::new(2));
    }
}<|MERGE_RESOLUTION|>--- conflicted
+++ resolved
@@ -5,7 +5,7 @@
 //! @author Jacob Eberhardt <jacob.eberhardt@tu-berlin.de>
 //! @date 2017
 
-use std::collections::{HashSet, HashMap};
+use std::collections::{HashSet};
 use typed_absy::*;
 use field::Field;
 use flat_absy::*;
@@ -28,8 +28,6 @@
     variables: HashSet<FlatVariable>,
     /// Map of renamings for reassigned variables while processing the program.
     substitution: DirectSubstitution,
-    /// Map of function id to invocation counter
-    function_calls: HashMap<String, usize>,
     /// Index of the next introduced variable while processing the program.
     next_var_idx: usize,
     ///
@@ -46,7 +44,6 @@
             bits: bits,
             variables: HashSet::new(),
             substitution: DirectSubstitution::new(),
-            function_calls: HashMap::new(),
             next_var_idx: 0,
             bijection: BiMap::new(),
         }
@@ -140,7 +137,7 @@
         expression: BooleanExpression<T>,
     ) -> FlatExpression<T> { // those will be booleans in the future
         match expression {
-            BooleanExpression::Identifier(id) => FlatExpression::Identifier(id),
+            BooleanExpression::Identifier(x) => FlatExpression::Identifier(self.bijection.get_by_left(&x).unwrap().clone()),
             BooleanExpression::Lt(box lhs, box rhs) => {
 
                 // We know from semantic checking that lhs and rhs have the same type
@@ -311,23 +308,7 @@
                         )
                     );
 
-<<<<<<< HEAD
-                // we need to return string-based variables for the rest of flattening, so we use the bijection
-                BooleanExpression::Identifier(self.bijection.get_by_right(&sub_bits[0]).unwrap().to_string())
-=======
-                // rename output to avoid conflicts with suffixes
-                let cond_true = format!("sym_{}", self.next_var_idx);
-                self.next_var_idx += 1;
-                statements_flattened
-                    .push(FlatStatement::Definition(
-                        cond_true.clone(),
-                        FlatExpression::Identifier(format!("{}{}{}", &subtraction_result, BINARY_SEPARATOR, 0)))
-                    );
-
-                self.next_var_idx += 1;
-
-                FlatExpression::Identifier(cond_true)
->>>>>>> 148422e6
+                FlatExpression::Identifier(sub_bits[0])
             }
             BooleanExpression::Eq(box lhs, box rhs) => {
 
@@ -374,9 +355,6 @@
                     FlatExpression::Mult(box FlatExpression::Identifier(name_1_y), box FlatExpression::Identifier(name_x)),
                 ));
 
-<<<<<<< HEAD
-                BooleanExpression::Identifier(self.bijection.get_by_right(&name_1_y).unwrap().to_string())
-=======
                 FlatExpression::Identifier(name_1_y)
             },
             BooleanExpression::Value(b) => {
@@ -384,7 +362,6 @@
                     true => T::from(1),
                     false => T::from(0)
                 })
->>>>>>> 148422e6
             }
             _ => unimplemented!(),
         }
@@ -408,93 +385,24 @@
             if funct.id == *id && funct.signature == passed_signature {
                 // funct is now the called function
 
-                // Idea: variables are given a prefix.
-                // It consists of the function name followed by a call counter value
-                // e.g.: add_1_a_2
-
                 // Stores prefixed variables
 
                 let mut replacement_map = DirectSubstitution::new();
-
-                // build prefix
-                let counter = match self.function_calls.get(&funct.id) {
-                    Some(val) => {
-                        val + 1
-                    }
-                    None => {
-                        1
-                    }
-<<<<<<< HEAD
-                }
-=======
-                };
-
-                self.function_calls.insert(funct.id.clone(), counter);
-
-                let prefix = format!("{}_{}_{}_", funct.id.clone(), funct.signature.to_slug(), counter);
->>>>>>> 148422e6
 
                 // Handle complex parameters and assign values:
                 // Rename Parameters, assign them to values in call. Resolve complex expressions with definitions
                 for (i, param_expr) in param_expressions.clone().into_iter().enumerate() {
-                    let rhs = match param_expr {
-                        TypedExpression::FieldElement(e) => {
-
-                            // for field elements, flatten the input and assign it to a new variable
-                            self.flatten_field_expression(
-                                functions_flattened,
-                                arguments_flattened,
-                                statements_flattened,
-                                e,
-<<<<<<< HEAD
-                            ).apply_recursive_substitution(&self.substitution);
-
-                            new_var = self.issue_new_variable();
-                            statements_flattened
-                                .push(FlatStatement::Definition(new_var, rhs));
-                        },
-                        TypedExpression::Boolean(e) => {
-                            match e {
-                                BooleanExpression::Identifier(id) => {
-                                    new_var = self.issue_new_variable();
-                                    // a bit hacky for now, to be removed when flatten_condition returns a flatexpression
-                                    // basically extracted the bit of apply_substitution that handles identifiers
-
-                                    let mut id = id;
-                                    loop {
-                                        match self.substitution.get(&self.bijection.get_by_left(&id).unwrap()) {
-                                            Some(x) => id = x.to_string(),
-                                            None => break,
-                                        }
-                                    }
-
-                                    statements_flattened
-                                        .push(FlatStatement::Definition(new_var, FlatExpression::Identifier(self.bijection.get_by_left(&id).unwrap().clone())));
-                                },
-                                _ => panic!("a boolean argument to a function has to be a identifier")
-                            }
-                        }
-                    }
-
-                    replacement_map.insert(FlatVariable::new(funct.arguments.get(i).unwrap().id.id()), new_var);
-=======
-                            ).apply_substitution(&self.substitution)
-                        },
-                        TypedExpression::Boolean(e) => {
-                            self.flatten_boolean_expression(
-                                functions_flattened,
-                                arguments_flattened,
-                                statements_flattened,
-                                e,
-                            ).apply_substitution(&self.substitution)
-                        }
-                    };
-
-                    let new_var = format!("{}param_{}", &prefix, i);
+                    let rhs = self.flatten_expression(
+                            functions_flattened,
+                            arguments_flattened,
+                            statements_flattened,
+                            param_expr,
+                        ).apply_recursive_substitution(&self.substitution);
+
+                    let new_var = self.issue_new_variable();
                     statements_flattened
-                        .push(FlatStatement::Definition(new_var.clone(), rhs));
+                        .push(FlatStatement::Definition(new_var, rhs));
                     replacement_map.insert(funct.arguments.get(i).unwrap().id.clone(), new_var);
->>>>>>> 148422e6
                 }
 
                 // Ensure Renaming and correct returns:
@@ -727,7 +635,7 @@
                                 arguments_flattened,
                                 statements_flattened,
                                 base.clone(),
-                            );
+                            ).apply_recursive_substitution(&self.substitution);
 
                         // we require from the base to be linear
                         // TODO change that
@@ -755,35 +663,18 @@
                                         box base,
                                         box FieldElementExpression::Number(e.clone() - T::one()),
                                     ),
-                                );
-<<<<<<< HEAD
+                                ).apply_recursive_substitution(&self.substitution);
+
                                 let id = self.use_sym();
-=======
-
-                                // introduce an intermediate variable
-                                let new_name = format!("sym_{}", self.next_var_idx);
-                                self.next_var_idx += 1;
->>>>>>> 148422e6
+
                                 statements_flattened.push(
-                                    FlatStatement::Definition(id, tmp_expression),
-                                );
-<<<<<<< HEAD
-                                id
-                            } else {
-                                self.bijection.get_by_left(&var).unwrap().clone()
-                            };
-                            FlatExpression::Mult(
-                                box FlatExpression::Identifier(id),
-                                box FlatExpression::Identifier(self.bijection.get_by_left(&var).unwrap().clone()),
-                            )
-=======
-
+                                    FlatStatement::Definition(id, tmp_expression));
+                            
                                 FlatExpression::Mult(
+                                    box FlatExpression::Identifier(id),
                                     box base_flattened,
-                                    box FlatExpression::Identifier(new_name),
                                 )
                             }
->>>>>>> 148422e6
                         }
                     },
                     _ => panic!("Expected number as pow exponent"),
@@ -824,31 +715,14 @@
     ) {
         match stat {
             TypedStatement::Return(exprs) => {
-
-<<<<<<< HEAD
-                let flat_expressions = exprs.into_iter().map(|expr| {
-                    match expr {
-                        TypedExpression::FieldElement(e) => {
-                            self.flatten_field_expression(
-                                functions_flattened,
-                                arguments_flattened,
-                                statements_flattened,
-                                e,
-                            ).apply_recursive_substitution(&self.substitution)
-                        },
-                        _ => panic!("Functions can only return expressions of type FieldElement")
-                    }
-                }).collect();
-=======
                 let flat_expressions = exprs.into_iter().map(|expr| 
                     self.flatten_expression(
                         functions_flattened,
                         arguments_flattened,
                         statements_flattened,
                         expr
-                    ).apply_substitution(&self.substitution)
+                    ).apply_recursive_substitution(&self.substitution)
                 ).collect();
->>>>>>> 148422e6
 
                 statements_flattened.push(
                     FlatStatement::Return(
@@ -867,39 +741,18 @@
                 // define n variables with n the number of primitive types for v_type
                 // assign them to the n primitive types for expr
 
-<<<<<<< HEAD
-                match expr {
-                    TypedExpression::FieldElement(expr) => {
-                        let rhs = self.flatten_field_expression(
-                            functions_flattened,
-                            arguments_flattened,
-                            statements_flattened,
-                            expr,
-                        ).apply_recursive_substitution(&self.substitution);
-                        let var = self.use_variable(&v.id);
-                        // handle return of function call
-                        let var_to_replace = self.get_latest_var_substitution(&v.id);
-                        if !(var == var_to_replace) && self.variables.contains(&var_to_replace) && !self.substitution.contains_key(&var_to_replace){
-                            self.substitution.insert(var_to_replace.clone(),var.clone());
-                        }
-
-                        statements_flattened.push(FlatStatement::Definition(var, rhs));
-                    },
-                    _ => panic!("Definitions must have type FieldElement")
-=======
                 let rhs = self.flatten_expression(
                         functions_flattened,
                         arguments_flattened,
                         statements_flattened,
                         expr
-                    ).apply_substitution(&self.substitution);
+                    ).apply_recursive_substitution(&self.substitution);
 
                 let var = self.use_variable(&v.id);
                 // handle return of function call
                 let var_to_replace = self.get_latest_var_substitution(&v.id);
                 if !(var == var_to_replace) && self.variables.contains(&var_to_replace) && !self.substitution.contains_key(&var_to_replace){
-                    self.substitution.insert(var_to_replace.clone().to_string(),var.clone());
->>>>>>> 148422e6
+                    self.substitution.insert(var_to_replace.clone(),var.clone());
                 }
 
                 statements_flattened.push(FlatStatement::Definition(var, rhs));
@@ -925,12 +778,7 @@
                                     arguments_flattened,
                                     statements_flattened,
                                     e2,
-<<<<<<< HEAD
                                 ).apply_recursive_substitution(&self.substitution),
-                            )
-                        } else if e2.is_linear() {
-=======
-                                ).apply_substitution(&self.substitution),
                             );
 
                         if lhs.is_linear() {
@@ -938,41 +786,27 @@
                         } else if rhs.is_linear() {
                             // swap so that left side is linear
                             statements_flattened.push(FlatStatement::Condition(rhs, lhs));
+                        } else {
+                            unimplemented!()
                         }
 
                     },
                     (TypedExpression::Boolean(e1), TypedExpression::Boolean(e2)) => {
                         
                         let (lhs, rhs) =
->>>>>>> 148422e6
                             (
                                 self.flatten_boolean_expression(
                                     functions_flattened,
                                     arguments_flattened,
                                     statements_flattened,
-<<<<<<< HEAD
-                                    e2,
+                                    e1
                                 ).apply_recursive_substitution(&self.substitution),
-                                self.flatten_field_expression(
-                                    functions_flattened,
-                                    arguments_flattened,
-                                    statements_flattened,
-                                    e1,
-                                ).apply_recursive_substitution(&self.substitution),
-                            )
-                        } else {
-                            unimplemented!()
-                        };
-                        statements_flattened.push(FlatStatement::Condition(lhs, rhs));
-=======
-                                    e1
-                                ).apply_substitution(&self.substitution),
                                 self.flatten_boolean_expression(
                                     functions_flattened,
                                     arguments_flattened,
                                     statements_flattened,
                                     e2,
-                                ).apply_substitution(&self.substitution),
+                                ).apply_recursive_substitution(&self.substitution),
                             );
 
                         if lhs.is_linear() {
@@ -980,8 +814,9 @@
                         } else if rhs.is_linear() {
                             // swap so that left side is linear
                             statements_flattened.push(FlatStatement::Condition(rhs, lhs));
+                        } else {
+                            unimplemented!()
                         }
->>>>>>> 148422e6
                     },
                     _ => panic!("non matching types in condition should have been caught at semantic stage")
                 }
@@ -1012,12 +847,7 @@
                 let var_types = vars.iter().map(|v| v.get_type()).collect();
                 
                 match rhs {
-<<<<<<< HEAD
-                    TypedExpressionList::FunctionCall(fun_id, exprs, types) => {
-
-=======
                     TypedExpressionList::FunctionCall(fun_id, exprs, _) => {
->>>>>>> 148422e6
                         let rhs_flattened = self.flatten_function_call(
                             functions_flattened,
                             arguments_flattened,
@@ -1029,27 +859,11 @@
 
                         // this will change for types that have multiple underlying fe
                         for (i, v) in vars.into_iter().enumerate() {
-<<<<<<< HEAD
-                            let var_type = &types[i];
-
-                            match var_type {
-                                Type::FieldElement => {
-                                    let var = self.use_variable(&v.id);
-                                    // handle return of function call
-                                    let var_to_replace = self.get_latest_var_substitution(&v.id);
-                                    if !(var == var_to_replace) && self.variables.contains(&var_to_replace) && !self.substitution.contains_key(&var_to_replace){
-                                        self.substitution.insert(var_to_replace, var);
-                                    }
-                                    statements_flattened.push(FlatStatement::Definition(var, rhs_flattened.expressions[i].clone()));
-                                },
-                                _ => panic!("MultipleDefinition has to define expressions of type FieldElement")
-=======
                             let var = self.use_variable(&v.id);
                             // handle return of function call
                             let var_to_replace = self.get_latest_var_substitution(&v.id);
                             if !(var == var_to_replace) && self.variables.contains(&var_to_replace) && !self.substitution.contains_key(&var_to_replace){
-                                self.substitution.insert(var_to_replace.clone().to_string(),var.clone());
->>>>>>> 148422e6
+                                self.substitution.insert(var_to_replace.clone(),var.clone());
                             }
                             statements_flattened.push(FlatStatement::Definition(var, rhs_flattened.expressions[i].clone()));
                         }
@@ -1113,11 +927,7 @@
             id: funct.id.clone(),
             arguments: arguments_flattened,
             statements: statements_flattened,
-<<<<<<< HEAD
-            return_count: return_count,
-=======
             signature: funct.signature
->>>>>>> 148422e6
         }
     }
 
@@ -1327,11 +1137,7 @@
         assert_eq!(
             f.statements[0]
             ,
-<<<<<<< HEAD
             FlatStatement::Definition(a, FlatExpression::Number(FieldPrime::from(2)))
-=======
-            FlatStatement::Definition("dup_ifo2f_1_param_0".to_string(), FlatExpression::Number(FieldPrime::from(2)))
->>>>>>> 148422e6
         );
     }
 
@@ -1446,7 +1252,7 @@
             id: String::from("foo"),
             arguments: vec![],
             statements: vec![
-                TypedStatement::Definition(Variable::from("a"), FieldElementExpression::Number(FieldPrime::from(3)).into()),
+                TypedStatement::Definition(Variable::field_element("a"), FieldElementExpression::Number(FieldPrime::from(3)).into()),
                 TypedStatement::Return(vec![
                     FieldElementExpression::Identifier(String::from("a")).into()
                     ]
@@ -1489,7 +1295,7 @@
                     expressions: vec![FlatExpression::Identifier(FlatVariable::new(0))]
                 })
             ],
-            return_count: 1
+            signature: Signature::new().outputs(vec![Type::FieldElement])
         };
 
 
@@ -1515,8 +1321,8 @@
             id: String::from("main"),
             arguments: vec![],
             statements: vec![
-                TypedStatement::Definition(Variable::from("a"), FieldElementExpression::Number(FieldPrime::from(7)).into()),
-                TypedStatement::Definition(Variable::from("b"), FieldElementExpression::Pow(box FieldElementExpression::Identifier(String::from("a")), box FieldElementExpression::Number(FieldPrime::from(4))).into()),
+                TypedStatement::Definition(Variable::field_element("a"), FieldElementExpression::Number(FieldPrime::from(7)).into()),
+                TypedStatement::Definition(Variable::field_element("b"), FieldElementExpression::Pow(box FieldElementExpression::Identifier(String::from("a")), box FieldElementExpression::Number(FieldPrime::from(4))).into()),
                 TypedStatement::Return(vec![
                     FieldElementExpression::Identifier(String::from("b")).into()
                     ]
@@ -1544,7 +1350,7 @@
                     ]
                 })                
             ],
-            return_count: 1
+            signature: Signature::new().outputs(vec![Type::FieldElement])
         };
 
         let flattened = flattener.flatten_function(
