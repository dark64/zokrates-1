//! Module containing the `Flattener` to process a program that it is R1CS-able.
//!
//! @file flatten.rs
//! @author Dennis Kuhnert <dennis.kuhnert@campus.tu-berlin.de>
//! @author Jacob Eberhardt <jacob.eberhardt@tu-berlin.de>
//! @date 2017

use crate::flat_absy::*;
use crate::helpers::{DirectiveStatement, Helper, RustHelper};
use crate::typed_absy::*;
use crate::types::Type;
use crate::types::{FunctionKey, Signature};
use std::collections::HashMap;
use types::FunctionIdentifier;
use zokrates_field::field::Field;

/// Flattener, computes flattened program.
#[derive(Debug)]
pub struct Flattener<'ast, T: Field> {
    /// Index of the next introduced variable while processing the program.
    next_var_idx: usize,
    /// `FlatVariable`s corresponding to each `Identifier`
    layout: HashMap<Identifier<'ast>, Vec<FlatVariable>>,
    /// Cached `FlatFunction`s to avoid re-flattening them
    flat_cache: HashMap<FunctionKey<'ast>, FlatFunction<T>>,
}
impl<'ast, T: Field> Flattener<'ast, T> {
    pub fn flatten(p: TypedProgram<'ast, T>) -> FlatProg<T> {
        Flattener::new().flatten_program(p)
    }

    /// Returns a `Flattener` with fresh a fresh [substitution] and [variables].
    ///
    /// # Arguments
    ///
    /// * `bits` - Number of bits needed to represent the maximum value.

    fn new() -> Flattener<'ast, T> {
        Flattener {
            next_var_idx: 0,
            layout: HashMap::new(),
            flat_cache: HashMap::new(),
        }
    }

    /// Flattens a boolean expression
    ///
    /// # Arguments
    ///
    /// * `symbols` - Available functions in in this context
    /// * `statements_flattened` - Vector where new flattened statements can be added.
    /// * `expression` - `BooleanExpression` that will be flattened.
    ///
    /// # Postconditions
    ///
    /// * `flatten_boolean_expressions` always returns a linear expression,
    /// * in order to preserve composability.
    fn flatten_boolean_expression(
        &mut self,
        symbols: &TypedFunctionSymbols<'ast, T>,
        statements_flattened: &mut Vec<FlatStatement<T>>,
        expression: BooleanExpression<'ast, T>,
    ) -> FlatExpression<T> {
        // those will be booleans in the future
        match expression {
            BooleanExpression::Identifier(x) => {
                FlatExpression::Identifier(self.layout.get(&x).unwrap().clone()[0])
            }
            BooleanExpression::Lt(box lhs, box rhs) => {
                // Get the bitwidth to know the size of the binary decompsitions for this Field
                let bitwidth = T::get_required_bits();

                // We know from semantic checking that lhs and rhs have the same type
                // What the expression will flatten to depends on that type

                let lhs_flattened =
                    self.flatten_field_expression(symbols, statements_flattened, lhs);
                let rhs_flattened =
                    self.flatten_field_expression(symbols, statements_flattened, rhs);

                // lhs
                let lhs_id = self.use_sym();
                statements_flattened.push(FlatStatement::Definition(lhs_id, lhs_flattened));

                // check that lhs and rhs are within the right range, ie, their last two bits are zero

                // lhs
                {
                    // define variables for the bits
                    let lhs_bits: Vec<FlatVariable> =
                        (0..bitwidth).map(|_| self.use_sym()).collect();

                    // add a directive to get the bits
                    statements_flattened.push(FlatStatement::Directive(DirectiveStatement::new(
                        lhs_bits.clone(),
                        Helper::bits(),
                        vec![lhs_id],
                    )));

                    // bitness checks
                    for i in 0..bitwidth - 2 {
                        statements_flattened.push(FlatStatement::Condition(
                            FlatExpression::Identifier(lhs_bits[i + 2]),
                            FlatExpression::Mult(
                                box FlatExpression::Identifier(lhs_bits[i + 2]),
                                box FlatExpression::Identifier(lhs_bits[i + 2]),
                            ),
                        ));
                    }

                    // bit decomposition check
                    let mut lhs_sum = FlatExpression::Number(T::from(0));

                    for i in 0..bitwidth - 2 {
                        lhs_sum = FlatExpression::Add(
                            box lhs_sum,
                            box FlatExpression::Mult(
                                box FlatExpression::Identifier(lhs_bits[i + 2]),
                                box FlatExpression::Number(T::from(2).pow(bitwidth - 2 - i - 1)),
                            ),
                        );
                    }

                    statements_flattened.push(FlatStatement::Condition(
                        FlatExpression::Identifier(lhs_id),
                        lhs_sum,
                    ));
                }

                // rhs
                let rhs_id = self.use_sym();
                statements_flattened.push(FlatStatement::Definition(rhs_id, rhs_flattened));

                // rhs
                {
                    // define variables for the bits
                    let rhs_bits: Vec<FlatVariable> =
                        (0..bitwidth).map(|_| self.use_sym()).collect();

                    // add a directive to get the bits
                    statements_flattened.push(FlatStatement::Directive(DirectiveStatement::new(
                        rhs_bits.clone(),
                        Helper::bits(),
                        vec![rhs_id],
                    )));

                    // bitness checks
                    for i in 0..bitwidth - 2 {
                        statements_flattened.push(FlatStatement::Condition(
                            FlatExpression::Identifier(rhs_bits[i + 2]),
                            FlatExpression::Mult(
                                box FlatExpression::Identifier(rhs_bits[i + 2]),
                                box FlatExpression::Identifier(rhs_bits[i + 2]),
                            ),
                        ));
                    }

                    // bit decomposition check
                    let mut rhs_sum = FlatExpression::Number(T::from(0));

                    for i in 0..bitwidth - 2 {
                        rhs_sum = FlatExpression::Add(
                            box rhs_sum,
                            box FlatExpression::Mult(
                                box FlatExpression::Identifier(rhs_bits[i + 2]),
                                box FlatExpression::Number(T::from(2).pow(bitwidth - 2 - i - 1)),
                            ),
                        );
                    }

                    statements_flattened.push(FlatStatement::Condition(
                        FlatExpression::Identifier(rhs_id),
                        rhs_sum,
                    ));
                }

                // sym := (lhs * 2) - (rhs * 2)
                let subtraction_result = FlatExpression::Sub(
                    box FlatExpression::Mult(
                        box FlatExpression::Number(T::from(2)),
                        box FlatExpression::Identifier(lhs_id),
                    ),
                    box FlatExpression::Mult(
                        box FlatExpression::Number(T::from(2)),
                        box FlatExpression::Identifier(rhs_id),
                    ),
                );

                // define variables for the bits
                let sub_bits: Vec<FlatVariable> = (0..bitwidth).map(|_| self.use_sym()).collect();

                // add a directive to get the bits
                statements_flattened.push(FlatStatement::Directive(DirectiveStatement::new(
                    sub_bits.clone(),
                    Helper::bits(),
                    vec![subtraction_result.clone()],
                )));

                // bitness checks
                for i in 0..bitwidth {
                    statements_flattened.push(FlatStatement::Condition(
                        FlatExpression::Identifier(sub_bits[i]),
                        FlatExpression::Mult(
                            box FlatExpression::Identifier(sub_bits[i]),
                            box FlatExpression::Identifier(sub_bits[i]),
                        ),
                    ));
                }

                // sum(sym_b{i} * 2**i)
                let mut expr = FlatExpression::Number(T::from(0));

                for i in 0..bitwidth {
                    expr = FlatExpression::Add(
                        box expr,
                        box FlatExpression::Mult(
                            box FlatExpression::Identifier(sub_bits[i]),
                            box FlatExpression::Number(T::from(2).pow(bitwidth - i - 1)),
                        ),
                    );
                }

                statements_flattened.push(FlatStatement::Condition(subtraction_result, expr));

                FlatExpression::Identifier(sub_bits[0])
            }
            BooleanExpression::Eq(box lhs, box rhs) => {
                // We know from semantic checking that lhs and rhs have the same type
                // What the expression will flatten to depends on that type

                // Wanted: (Y = (X != 0) ? 1 : 0)
                // X = a - b
                // # Y = if X == 0 then 0 else 1 fi
                // # M = if X == 0 then 1 else 1/X fi
                // Y == X * M
                // 0 == (1-Y) * X

                let name_y = self.use_sym();
                let name_m = self.use_sym();

                let x = self.flatten_field_expression(
                    symbols,
                    statements_flattened,
                    FieldElementExpression::Sub(box lhs, box rhs),
                );

                statements_flattened.push(FlatStatement::Directive(DirectiveStatement::new(
                    vec![name_y, name_m],
                    Helper::Rust(RustHelper::ConditionEq),
                    vec![x.clone()],
                )));
                statements_flattened.push(FlatStatement::Condition(
                    FlatExpression::Identifier(name_y),
                    FlatExpression::Mult(box x.clone(), box FlatExpression::Identifier(name_m)),
                ));

                let res = FlatExpression::Sub(
                    box FlatExpression::Number(T::one()),
                    box FlatExpression::Identifier(name_y),
                );

                statements_flattened.push(FlatStatement::Condition(
                    FlatExpression::Number(T::zero()),
                    FlatExpression::Mult(box res.clone(), box x),
                ));

                res
            }
            BooleanExpression::Le(box lhs, box rhs) => {
                let lt = self.flatten_boolean_expression(
                    symbols,
                    statements_flattened,
                    BooleanExpression::Lt(box lhs.clone(), box rhs.clone()),
                );
                let eq = self.flatten_boolean_expression(
                    symbols,
                    statements_flattened,
                    BooleanExpression::Eq(box lhs.clone(), box rhs.clone()),
                );
                FlatExpression::Add(box eq, box lt)
            }
            BooleanExpression::Gt(lhs, rhs) => self.flatten_boolean_expression(
                symbols,
                statements_flattened,
                BooleanExpression::Lt(rhs, lhs),
            ),
            BooleanExpression::Ge(lhs, rhs) => self.flatten_boolean_expression(
                symbols,
                statements_flattened,
                BooleanExpression::Le(rhs, lhs),
            ),
            BooleanExpression::Or(box lhs, box rhs) => {
                let x = box self.flatten_boolean_expression(symbols, statements_flattened, lhs);
                let y = box self.flatten_boolean_expression(symbols, statements_flattened, rhs);
                assert!(x.is_linear() && y.is_linear());
                let name_x_and_y = self.use_sym();
                statements_flattened.push(FlatStatement::Definition(
                    name_x_and_y,
                    FlatExpression::Mult(x.clone(), y.clone()),
                ));
                FlatExpression::Sub(
                    box FlatExpression::Add(x, y),
                    box FlatExpression::Identifier(name_x_and_y),
                )
            }
            BooleanExpression::And(box lhs, box rhs) => {
                let x = self.flatten_boolean_expression(symbols, statements_flattened, lhs);
                let y = self.flatten_boolean_expression(symbols, statements_flattened, rhs);

                let name_x_and_y = self.use_sym();
                assert!(x.is_linear() && y.is_linear());
                statements_flattened.push(FlatStatement::Definition(
                    name_x_and_y,
                    FlatExpression::Mult(box x, box y),
                ));

                FlatExpression::Identifier(name_x_and_y)
            }
            BooleanExpression::Not(box exp) => {
                let x = self.flatten_boolean_expression(symbols, statements_flattened, exp);
                FlatExpression::Sub(box FlatExpression::Number(T::one()), box x)
            }
            BooleanExpression::Value(b) => FlatExpression::Number(match b {
                true => T::from(1),
                false => T::from(0),
            }),
        }
    }

    fn flatten_function_call(
        &mut self,
        symbols: &TypedFunctionSymbols<'ast, T>,
        statements_flattened: &mut Vec<FlatStatement<T>>,
        id: FunctionIdentifier<'ast>,
        return_types: Vec<Type>,
        param_expressions: Vec<TypedExpression<'ast, T>>,
    ) -> FlatExpressionList<T> {
        let passed_signature = Signature::new()
            .inputs(param_expressions.iter().map(|e| e.get_type()).collect())
            .outputs(return_types);

        let key = FunctionKey::with_id(id).signature(passed_signature);

        let funct = self.get_function(&key, &symbols);

        let mut replacement_map = HashMap::new();

        // Handle complex parameters and assign values:
        // Rename Parameters, assign them to values in call. Resolve complex expressions with definitions
        let params_flattened = param_expressions
            .into_iter()
            .map(|param_expr| self.flatten_expression(symbols, statements_flattened, param_expr))
            .into_iter()
            .flat_map(|x| x)
            .collect::<Vec<_>>();

        for (concrete_argument, formal_argument) in
            params_flattened.into_iter().zip(funct.arguments)
        {
            let new_var = self.use_sym();
            statements_flattened.push(FlatStatement::Definition(new_var, concrete_argument));
            replacement_map.insert(formal_argument.id, new_var);
        }

        // Ensure Renaming and correct returns:
        // add all flattened statements, adapt return statement

        let (mut return_statements, statements): (Vec<_>, Vec<_>) =
            funct.statements.into_iter().partition(|s| match s {
                FlatStatement::Return(..) => true,
                _ => false,
            });

        let statements: Vec<_> = statements
            .into_iter()
            .map(|stat| match stat {
                // set return statements as expression result
                FlatStatement::Return(..) => unreachable!(),
                FlatStatement::Definition(var, rhs) => {
                    let new_var = self.use_sym();
                    replacement_map.insert(var, new_var);
                    let new_rhs = rhs.apply_substitution(&replacement_map);
                    FlatStatement::Definition(new_var, new_rhs)
                }
                FlatStatement::Condition(lhs, rhs) => {
                    let new_lhs = lhs.apply_substitution(&replacement_map);
                    let new_rhs = rhs.apply_substitution(&replacement_map);
                    FlatStatement::Condition(new_lhs, new_rhs)
                }
                FlatStatement::Directive(d) => {
                    let new_outputs = d
                        .outputs
                        .into_iter()
                        .map(|o| {
                            let new_o = self.use_sym();
                            replacement_map.insert(o, new_o);
                            new_o
                        })
                        .collect();
                    let new_inputs = d
                        .inputs
                        .into_iter()
                        .map(|i| i.apply_substitution(&replacement_map))
                        .collect();
                    FlatStatement::Directive(DirectiveStatement {
                        outputs: new_outputs,
                        helper: d.helper,
                        inputs: new_inputs,
                    })
                }
            })
            .collect();

        statements_flattened.extend(statements);

        match return_statements.pop().unwrap() {
            FlatStatement::Return(list) => FlatExpressionList {
                expressions: list
                    .expressions
                    .into_iter()
                    .map(|x| x.apply_substitution(&replacement_map))
                    .collect(),
            },
            _ => unreachable!(),
        }
    }

    /// Flattens an expression
    ///
    /// # Arguments
    ///
    /// * `symbols` - Available functions in in this context
    /// * `statements_flattened` - Vector where new flattened statements can be added.
    /// * `expression` - `TypedExpression` that will be flattened.
    fn flatten_expression(
        &mut self,
        symbols: &TypedFunctionSymbols<'ast, T>,
        statements_flattened: &mut Vec<FlatStatement<T>>,
        expr: TypedExpression<'ast, T>,
    ) -> Vec<FlatExpression<T>> {
        match expr {
            TypedExpression::FieldElement(e) => {
                vec![self.flatten_field_expression(symbols, statements_flattened, e)]
            }
            TypedExpression::Boolean(e) => {
                vec![self.flatten_boolean_expression(symbols, statements_flattened, e)]
            }
            TypedExpression::FieldElementArray(e) => {
                self.flatten_field_array_expression(symbols, statements_flattened, e)
            }
        }
    }

    /// Flattens a field expression
    ///
    /// # Arguments
    ///
    /// * `symbols` - Available functions in in this context
    /// * `statements_flattened` - Vector where new flattened statements can be added.
    /// * `expression` - `FieldElementExpression` that will be flattened.
    fn flatten_field_expression(
        &mut self,
        symbols: &TypedFunctionSymbols<'ast, T>,
        statements_flattened: &mut Vec<FlatStatement<T>>,
        expr: FieldElementExpression<'ast, T>,
    ) -> FlatExpression<T> {
        match expr {
            FieldElementExpression::Number(x) => FlatExpression::Number(x), // force to be a field element
            FieldElementExpression::Identifier(x) => {
                FlatExpression::Identifier(self.layout.get(&x).unwrap().clone()[0])
            }
            FieldElementExpression::Add(box left, box right) => {
                let left_flattened =
                    self.flatten_field_expression(symbols, statements_flattened, left);
                let right_flattened =
                    self.flatten_field_expression(symbols, statements_flattened, right);
                let new_left = if left_flattened.is_linear() {
                    left_flattened
                } else {
                    let id = self.use_sym();
                    statements_flattened.push(FlatStatement::Definition(id, left_flattened));
                    FlatExpression::Identifier(id)
                };
                let new_right = if right_flattened.is_linear() {
                    right_flattened
                } else {
                    let id = self.use_sym();
                    statements_flattened.push(FlatStatement::Definition(id, right_flattened));
                    FlatExpression::Identifier(id)
                };
                FlatExpression::Add(box new_left, box new_right)
            }
            FieldElementExpression::Sub(box left, box right) => {
                let left_flattened =
                    self.flatten_field_expression(symbols, statements_flattened, left);
                let right_flattened =
                    self.flatten_field_expression(symbols, statements_flattened, right);

                let new_left = if left_flattened.is_linear() {
                    left_flattened
                } else {
                    let id = self.use_sym();
                    statements_flattened.push(FlatStatement::Definition(id, left_flattened));
                    FlatExpression::Identifier(id)
                };
                let new_right = if right_flattened.is_linear() {
                    right_flattened
                } else {
                    let id = self.use_sym();
                    statements_flattened.push(FlatStatement::Definition(id, right_flattened));
                    FlatExpression::Identifier(id)
                };

                FlatExpression::Sub(box new_left, box new_right)
            }
            FieldElementExpression::Mult(box left, box right) => {
                let left_flattened =
                    self.flatten_field_expression(symbols, statements_flattened, left);
                let right_flattened =
                    self.flatten_field_expression(symbols, statements_flattened, right);
                let new_left = if left_flattened.is_linear() {
                    left_flattened
                } else {
                    let id = self.use_sym();
                    statements_flattened.push(FlatStatement::Definition(id, left_flattened));
                    FlatExpression::Identifier(id)
                };
                let new_right = if right_flattened.is_linear() {
                    right_flattened
                } else {
                    let id = self.use_sym();
                    statements_flattened.push(FlatStatement::Definition(id, right_flattened));
                    FlatExpression::Identifier(id)
                };
                FlatExpression::Mult(box new_left, box new_right)
            }
            FieldElementExpression::Div(box left, box right) => {
                let left_flattened =
                    self.flatten_field_expression(symbols, statements_flattened, left);
                let right_flattened =
                    self.flatten_field_expression(symbols, statements_flattened, right);
                let new_left: FlatExpression<T> = {
                    let id = self.use_sym();
                    statements_flattened.push(FlatStatement::Definition(id, left_flattened));
                    id.into()
                };
                let new_right: FlatExpression<T> = {
                    let id = self.use_sym();
                    statements_flattened.push(FlatStatement::Definition(id, right_flattened));
                    id.into()
                };

                let invb = self.use_sym();
                let inverse = self.use_sym();

                // # invb = 1/b
                statements_flattened.push(FlatStatement::Directive(DirectiveStatement::new(
                    vec![invb],
                    Helper::Rust(RustHelper::Div),
                    vec![FlatExpression::Number(T::one()), new_right.clone()],
                )));

                // assert(invb * b == 1)
                statements_flattened.push(FlatStatement::Condition(
                    FlatExpression::Number(T::one()),
                    FlatExpression::Mult(box invb.into(), box new_right.clone().into()),
                ));

                // # c = a/b
                statements_flattened.push(FlatStatement::Directive(DirectiveStatement::new(
                    vec![inverse],
                    Helper::Rust(RustHelper::Div),
                    vec![new_left.clone(), new_right.clone()],
                )));

                // assert(c * b == a)
                statements_flattened.push(FlatStatement::Condition(
                    new_left.into(),
                    FlatExpression::Mult(box new_right, box inverse.into()),
                ));

                inverse.into()
            }
            FieldElementExpression::Pow(box base, box exponent) => {
                match exponent {
                    FieldElementExpression::Number(ref e) => {
                        // flatten the base expression
                        let base_flattened = self.flatten_field_expression(
                            symbols,
                            statements_flattened,
                            base.clone(),
                        );

                        // we require from the base to be linear
                        // TODO change that
                        assert!(base_flattened.is_linear());

<<<<<<< HEAD
                        match e {
                            e if *e == T::zero() => FlatExpression::Number(T::one()),
                            // flatten(base ** 1) == flatten(base)
                            e if *e == T::one() => base_flattened,
                            // flatten(base ** 2) == flatten(base) * flatten(base)
                            // in this case, no need to define an intermediate variable
                            // as if a is linear, a ** 2 quadratic
                            e if *e == T::from(2) => {
                                FlatExpression::Mult(box base_flattened.clone(), box base_flattened)
                            }
                            // flatten(base ** n) = flatten(base) * flatten(base ** (n-1))
                            e => {
                                // flatten(base ** (n-1))
                                let tmp_expression = self.flatten_field_expression(
                                    symbols,
                                    statements_flattened,
                                    FieldElementExpression::Pow(
                                        box base,
                                        box FieldElementExpression::Number(e.clone() - T::one()),
                                    ),
                                );

                                let id = self.use_sym();

                                statements_flattened
                                    .push(FlatStatement::Definition(id, tmp_expression));

                                FlatExpression::Mult(
                                    box FlatExpression::Identifier(id),
                                    box base_flattened,
                                )
                            }
                        }
=======
                        let e = e.to_dec_string().parse::<usize>().unwrap();

                        // convert the exponent to bytes, big endian
                        let ebytes_be = e.to_be_bytes();
                        // convert the bytes to bits, remove leading zeroes (we only need powers up to the highest non-zero bit)
                        let ebits_be: Vec<_> = ebytes_be
                            .into_iter()
                            .flat_map(|byte| (0..8).rev().map(move |i| byte & (1 << i) != 0)) // byte to bit, big endian
                            .skip_while(|b| !b) // skip trailing false bits
                            .collect();

                        // reverse to start with the lowest bit first
                        let ebits_le: Vec<_> = ebits_be.into_iter().rev().collect();

                        // calculate all powers e**(2**i) by squaring
                        let powers: Vec<FlatExpression<T>> = ebits_le
                            .iter()
                            .scan(None, |state, _| {
                                match state {
                                    // the first element is the base
                                    None => {
                                        *state = Some(base_flattened.clone());
                                        Some(base_flattened.clone())
                                    }
                                    // any subsequent element is the square of the previous one
                                    Some(previous) => {
                                        // introduce a new variable
                                        let id = self.use_sym();
                                        // set it to the square of the previous one, stored in state
                                        statements_flattened.push(FlatStatement::Definition(
                                            id.clone(),
                                            FlatExpression::Mult(
                                                box previous.clone(),
                                                box previous.clone(),
                                            ),
                                        ));
                                        // store it in the state for later squaring
                                        *state = Some(FlatExpression::Identifier(id.clone()));
                                        // return it for later use constructing the result
                                        Some(FlatExpression::Identifier(id.clone()))
                                    }
                                }
                            })
                            .collect();

                        // construct the result iterating through the bits, multiplying by the associated power iff the bit is true
                        ebits_le.into_iter().zip(powers).fold(
                            FlatExpression::Number(T::from(1)), // initialise the result at 1. If we have no bits to iterate through, we're computing x**0 == 1
                            |acc, (bit, power)| match bit {
                                true => {
                                    // update the result by introducing a new variable
                                    let id = self.use_sym();
                                    statements_flattened.push(FlatStatement::Definition(
                                        id,
                                        FlatExpression::Mult(box acc.clone(), box power), // set the new result to the current result times the current power
                                    ));
                                    FlatExpression::Identifier(id)
                                }
                                false => acc, // this bit is false, keep the previous result
                            },
                        )
>>>>>>> 52b2806a
                    }
                    _ => panic!("Expected number as pow exponent"),
                }
            }
            FieldElementExpression::IfElse(box condition, box consequence, box alternative) => {
                let condition =
                    self.flatten_boolean_expression(symbols, statements_flattened, condition);
                let consequence =
                    self.flatten_field_expression(symbols, statements_flattened, consequence);
                let alternative =
                    self.flatten_field_expression(symbols, statements_flattened, alternative);

                let condition_id = self.use_sym();
                statements_flattened.push(FlatStatement::Definition(condition_id, condition));

                let consequence_id = self.use_sym();
                statements_flattened.push(FlatStatement::Definition(consequence_id, consequence));

                let alternative_id = self.use_sym();
                statements_flattened.push(FlatStatement::Definition(alternative_id, alternative));

                let term0 = self.use_sym();
                statements_flattened.push(FlatStatement::Definition(
                    term0,
                    FlatExpression::Mult(
                        box condition_id.clone().into(),
                        box consequence_id.into(),
                    ),
                ));
                let term1 = self.use_sym();
                statements_flattened.push(FlatStatement::Definition(
                    term1,
                    FlatExpression::Mult(
                        box FlatExpression::Sub(
                            box FlatExpression::Number(T::one()),
                            box condition_id.into(),
                        ),
                        box alternative_id.into(),
                    ),
                ));
                let res = self.use_sym();
                statements_flattened.push(FlatStatement::Definition(
                    res,
                    FlatExpression::Add(box term0.into(), box term1.into()),
                ));
                res.into()
            }
            FieldElementExpression::FunctionCall(..) => {
                unreachable!("None of the FlatEmbeds return a single field element")
            }
            FieldElementExpression::Select(box array, box index) => {
                match index {
                    FieldElementExpression::Number(n) => match array {
                        FieldElementArrayExpression::Identifier(size, id) => {
                            assert!(n < T::from(size));
                            FlatExpression::Identifier(
                                self.layout.get(&id).unwrap().clone()
                                    [n.to_dec_string().parse::<usize>().unwrap()],
                            )
                        }
                        FieldElementArrayExpression::Value(size, expressions) => {
                            assert!(n < T::from(size));
                            self.flatten_field_expression(
                                symbols,
                                statements_flattened,
                                expressions[n.to_dec_string().parse::<usize>().unwrap()].clone(),
                            )
                        }
                        FieldElementArrayExpression::FunctionCall(..) => {
                            unimplemented!("please use intermediate variables for now")
                        }
                        FieldElementArrayExpression::IfElse(
                            condition,
                            consequence,
                            alternative,
                        ) => {
                            // [if cond then [a, b] else [c, d]][1] == if cond then [a, b][1] else [c, d][1]
                            self.flatten_field_expression(
                                symbols,
                                statements_flattened,
                                FieldElementExpression::IfElse(
                                    condition,
                                    box FieldElementExpression::Select(
                                        consequence,
                                        box FieldElementExpression::Number(n.clone()),
                                    ),
                                    box FieldElementExpression::Select(
                                        alternative,
                                        box FieldElementExpression::Number(n),
                                    ),
                                ),
                            )
                        }
                    },
                    e => {
                        let size = array.size();
                        // we have array[e] with e an arbitrary expression
                        // first we check that e is in 0..array.len(), so we check that sum(if e == i then 1 else 0) == 1
                        // here depending on the size, we could use a proper range check based on bits
                        let range_check = (0..size)
                            .map(|i| {
                                FieldElementExpression::IfElse(
                                    box BooleanExpression::Eq(
                                        box e.clone(),
                                        box FieldElementExpression::Number(T::from(i)),
                                    ),
                                    box FieldElementExpression::Number(T::from(1)),
                                    box FieldElementExpression::Number(T::from(0)),
                                )
                            })
                            .fold(FieldElementExpression::Number(T::from(0)), |acc, e| {
                                FieldElementExpression::Add(box acc, box e)
                            });

                        let range_check_statement = TypedStatement::Condition(
                            FieldElementExpression::Number(T::from(1)).into(),
                            range_check.into(),
                        );

                        self.flatten_statement(
                            symbols,
                            statements_flattened,
                            range_check_statement,
                        );

                        // now we flatten to sum(if e == i then array[i] else 0)
                        let lookup = (0..size)
                            .map(|i| {
                                FieldElementExpression::IfElse(
                                    box BooleanExpression::Eq(
                                        box e.clone(),
                                        box FieldElementExpression::Number(T::from(i)),
                                    ),
                                    box match array.clone() {
                                        FieldElementArrayExpression::Identifier(size, id) => {
                                            FieldElementExpression::Select(
                                                box FieldElementArrayExpression::Identifier(
                                                    size, id,
                                                ),
                                                box FieldElementExpression::Number(T::from(i)),
                                            )
                                        }
                                        FieldElementArrayExpression::Value(size, expressions) => {
                                            assert_eq!(size, expressions.len());
                                            expressions[i].clone()
                                        }
                                        FieldElementArrayExpression::FunctionCall(..) => {
                                            unimplemented!(
                                                "please use intermediate variables for now"
                                            )
                                        }
                                        FieldElementArrayExpression::IfElse(
                                            condition,
                                            consequence,
                                            alternative,
                                        ) => FieldElementExpression::IfElse(
                                            condition,
                                            box FieldElementExpression::Select(
                                                consequence,
                                                box FieldElementExpression::Number(T::from(i)),
                                            ),
                                            box FieldElementExpression::Select(
                                                alternative,
                                                box FieldElementExpression::Number(T::from(i)),
                                            ),
                                        ),
                                    },
                                    box FieldElementExpression::Number(T::from(0)),
                                )
                            })
                            .fold(FieldElementExpression::Number(T::from(0)), |acc, e| {
                                FieldElementExpression::Add(box acc, box e)
                            });

                        self.flatten_field_expression(symbols, statements_flattened, lookup)
                    }
                }
            }
        }
    }

    /// Flattens a field array expression
    ///
    /// # Arguments
    ///
    /// * `symbols` - Available functions in in this context
    /// * `statements_flattened` - Vector where new flattened statements can be added.
    /// * `expression` - `FieldElementArrayExpression` that will be flattened.
    fn flatten_field_array_expression(
        &mut self,
        symbols: &HashMap<FunctionKey<'ast>, TypedFunctionSymbol<'ast, T>>,
        statements_flattened: &mut Vec<FlatStatement<T>>,
        expr: FieldElementArrayExpression<'ast, T>,
    ) -> Vec<FlatExpression<T>> {
        match expr {
            FieldElementArrayExpression::Identifier(_, x) => self
                .layout
                .get(&x)
                .unwrap()
                .iter()
                .map(|v| FlatExpression::Identifier(v.clone()))
                .collect(),
            FieldElementArrayExpression::Value(size, values) => {
                assert_eq!(size, values.len());
                values
                    .into_iter()
                    .map(|v| self.flatten_field_expression(symbols, statements_flattened, v))
                    .collect()
            }
            FieldElementArrayExpression::FunctionCall(size, key, param_expressions) => {
                let exprs_flattened = self.flatten_function_call(
                    symbols,
                    statements_flattened,
                    &key.id,
                    vec![Type::FieldElementArray(size)],
                    param_expressions,
                );
                assert!(exprs_flattened.expressions.len() == size); // outside of MultipleDefinition, FunctionCalls must return a single value
                exprs_flattened.expressions
            }
            FieldElementArrayExpression::IfElse(
                ref condition,
                ref consequence,
                ref alternative,
            ) => {
                let size = match consequence.get_type() {
                    Type::FieldElementArray(n) => n,
                    _ => unreachable!(),
                };
                (0..size)
                    .map(|i| {
                        self.flatten_field_expression(
                            symbols,
                            statements_flattened,
                            FieldElementExpression::IfElse(
                                condition.clone(),
                                box FieldElementExpression::Select(
                                    consequence.clone(),
                                    box FieldElementExpression::Number(T::from(i)),
                                ),
                                box FieldElementExpression::Select(
                                    alternative.clone(),
                                    box FieldElementExpression::Number(T::from(i)),
                                ),
                            ),
                        )
                    })
                    .collect()
            }
        }
    }

    /// Flattens a statement
    ///
    /// # Arguments
    ///
    /// * `symbols` - Available functions in in this context
    /// * `statements_flattened` - Vector where new flattened statements can be added.
    /// * `stat` - `TypedStatement` that will be flattened.
    fn flatten_statement(
        &mut self,
        symbols: &TypedFunctionSymbols<'ast, T>,
        statements_flattened: &mut Vec<FlatStatement<T>>,
        stat: TypedStatement<'ast, T>,
    ) {
        match stat {
            TypedStatement::Return(exprs) => {
                let flat_expressions = exprs
                    .into_iter()
                    .map(|expr| self.flatten_expression(symbols, statements_flattened, expr))
                    .flat_map(|x| x)
                    .collect::<Vec<_>>();

                statements_flattened.push(FlatStatement::Return(FlatExpressionList {
                    expressions: flat_expressions,
                }));
            }
            TypedStatement::Declaration(_) => {
                // declarations have already been checked
                ()
            }
            TypedStatement::Definition(assignee, expr) => {
                // define n variables with n the number of primitive types for v_type
                // assign them to the n primitive types for expr

                let rhs = self.flatten_expression(symbols, statements_flattened, expr.clone());

                match expr.get_type() {
                    Type::FieldElement | Type::Boolean => {
                        match assignee {
                            TypedAssignee::Identifier(ref v) => {
                                let var = self.use_variable(&v)[0];
                                // handle return of function call
                                statements_flattened
                                    .push(FlatStatement::Definition(var, rhs[0].clone()));
                            }
                            TypedAssignee::ArrayElement(box array, box index) => {
                                let expr = match expr {
                                    TypedExpression::FieldElement(e) => e,
                                    _ => panic!("not a field element as rhs of array element update, should have been caught at semantic")
                                };
                                match index {
                                    FieldElementExpression::Number(n) => match array {
                                        TypedAssignee::Identifier(id) => {
                                            let var = self.issue_new_variables(1);
                                            let variables = self.layout.get_mut(&id.id).unwrap();
                                            variables
                                                [n.to_dec_string().parse::<usize>().unwrap()] =
                                                var[0];
                                            statements_flattened.push(FlatStatement::Definition(
                                                var[0],
                                                rhs[0].clone(),
                                            ));
                                        }
                                        _ => panic!("no multidimension array for now"),
                                    },
                                    e => {
                                        // we have array[e] with e an arbitrary expression
                                        // first we check that e is in 0..array.len(), so we check that sum(if e == i then 1 else 0) == 1
                                        // here depending on the size, we could use a proper range check based on bits
                                        let size = match array.get_type() {
                                            Type::FieldElementArray(n) => n,
                                            _ => panic!("checker should generate array element based on non array")
                                        };
                                        let range_check = (0..size)
                                            .map(|i| {
                                                FieldElementExpression::IfElse(
                                                    box BooleanExpression::Eq(
                                                        box e.clone(),
                                                        box FieldElementExpression::Number(
                                                            T::from(i),
                                                        ),
                                                    ),
                                                    box FieldElementExpression::Number(T::from(1)),
                                                    box FieldElementExpression::Number(T::from(0)),
                                                )
                                            })
                                            .fold(
                                                FieldElementExpression::Number(T::from(0)),
                                                |acc, e| {
                                                    FieldElementExpression::Add(box acc, box e)
                                                },
                                            );

                                        let range_check_statement = TypedStatement::Condition(
                                            FieldElementExpression::Number(T::from(1)).into(),
                                            range_check.into(),
                                        );

                                        self.flatten_statement(
                                            symbols,
                                            statements_flattened,
                                            range_check_statement,
                                        );

                                        // now we redefine the whole array, updating only the piece that changed
                                        // stat(array[i] = if e == i then `expr` else `array[i]`)
                                        let vars = match array {
                                            TypedAssignee::Identifier(v) => self.use_variable(&v),
                                            _ => unimplemented!(),
                                        };

                                        let statements = vars
                                            .into_iter()
                                            .enumerate()
                                            .map(|(i, v)| {
                                                let rhs = FieldElementExpression::IfElse(
                                                    box BooleanExpression::Eq(
                                                        box e.clone(),
                                                        box FieldElementExpression::Number(
                                                            T::from(i),
                                                        ),
                                                    ),
                                                    box expr.clone(),
                                                    box e.clone(),
                                                );

                                                let rhs_flattened = self.flatten_field_expression(
                                                    symbols,
                                                    statements_flattened,
                                                    rhs,
                                                );

                                                FlatStatement::Definition(v, rhs_flattened)
                                            })
                                            .collect::<Vec<_>>();

                                        statements_flattened.extend(statements);
                                    }
                                }
                            }
                        }
                    }
                    Type::FieldElementArray(..) => {
                        let vars = match assignee {
                            TypedAssignee::Identifier(v) => self.use_variable(&v),
                            _ => unimplemented!(),
                        };
                        statements_flattened.extend(
                            vars.into_iter()
                                .zip(rhs.into_iter())
                                .map(|(v, r)| FlatStatement::Definition(v, r)),
                        );
                    }
                }
            }
            TypedStatement::Condition(expr1, expr2) => {
                // flatten expr1 and expr2 to n flattened expressions with n the number of primitive types for expr1
                // add n conditions to check equality of the n expressions

                match (expr1, expr2) {
                    (TypedExpression::FieldElement(e1), TypedExpression::FieldElement(e2)) => {
                        let (lhs, rhs) = (
                            self.flatten_field_expression(symbols, statements_flattened, e1),
                            self.flatten_field_expression(symbols, statements_flattened, e2),
                        );

                        if lhs.is_linear() {
                            statements_flattened.push(FlatStatement::Condition(lhs, rhs));
                        } else if rhs.is_linear() {
                            // swap so that left side is linear
                            statements_flattened.push(FlatStatement::Condition(rhs, lhs));
                        } else {
                            unimplemented!()
                        }
                    }
                    (TypedExpression::Boolean(e1), TypedExpression::Boolean(e2)) => {
                        let (lhs, rhs) = (
                            self.flatten_boolean_expression(symbols, statements_flattened, e1),
                            self.flatten_boolean_expression(symbols, statements_flattened, e2),
                        );

                        if lhs.is_linear() {
                            statements_flattened.push(FlatStatement::Condition(lhs, rhs));
                        } else if rhs.is_linear() {
                            // swap so that left side is linear
                            statements_flattened.push(FlatStatement::Condition(rhs, lhs));
                        } else {
                            unimplemented!()
                        }
                    }
                    (
                        TypedExpression::FieldElementArray(e1),
                        TypedExpression::FieldElementArray(e2),
                    ) => {
                        let (lhs, rhs) = (
                            self.flatten_field_array_expression(symbols, statements_flattened, e1),
                            self.flatten_field_array_expression(symbols, statements_flattened, e2),
                        );

                        assert_eq!(lhs.len(), rhs.len());

                        for (l, r) in lhs.into_iter().zip(rhs.into_iter()) {
                            if l.is_linear() {
                                statements_flattened.push(FlatStatement::Condition(l, r));
                            } else if r.is_linear() {
                                // swap so that left side is linear
                                statements_flattened.push(FlatStatement::Condition(r, l));
                            } else {
                                unimplemented!()
                            }
                        }
                    }
                    _ => panic!(
                        "non matching types in condition should have been caught at semantic stage"
                    ),
                }
            }
            TypedStatement::For(..) => unreachable!("static analyser should have unrolled"),
            TypedStatement::MultipleDefinition(vars, rhs) => {
                // flatten the right side to p = sum(var_i.type.primitive_count) expressions
                // define p new variables to the right side expressions

                let var_types = vars.iter().map(|v| v.get_type()).collect();

                match rhs {
                    TypedExpressionList::FunctionCall(key, exprs, _) => {
                        let rhs_flattened = self.flatten_function_call(
                            symbols,
                            statements_flattened,
                            &key.id,
                            var_types,
                            exprs,
                        );

                        let rhs = rhs_flattened.expressions.into_iter();

                        let vars = vars.into_iter().flat_map(|v| self.use_variable(&v));

                        statements_flattened
                            .extend(vars.zip(rhs).map(|(v, r)| FlatStatement::Definition(v, r)));
                    }
                }
            }
        }
    }

    /// Flattens a function symbol
    ///
    /// # Arguments
    ///
    /// * `funct` - `TypedFunctionSymbol` that will be flattened.
    ///
    /// # Remarks
    /// * Only "flat" symbols can be flattened here. Other function calls must have been inlined previously.
    fn flatten_function_symbol(&mut self, funct: TypedFunctionSymbol<'ast, T>) -> FlatFunction<T> {
        match funct {
            TypedFunctionSymbol::Flat(flat_function) => flat_function.synthetize(),
            _ => unreachable!("only local flat symbols can be flattened"),
        }
    }

    /// Flattens a function
    ///
    /// # Arguments
    ///
    /// * `symbols` - Available functions in in this context
    /// * `funct` - `TypedFunction` that will be flattened
    fn flatten_function(
        &mut self,
        symbols: &TypedFunctionSymbols<'ast, T>,
        funct: TypedFunction<'ast, T>,
    ) -> FlatFunction<T> {
        self.layout = HashMap::new();

        self.next_var_idx = 0;
        let mut statements_flattened: Vec<FlatStatement<T>> = Vec::new();

        // push parameters
        let arguments_flattened = funct
            .arguments
            .into_iter()
            .flat_map(|p| self.use_parameter(&p, &mut statements_flattened))
            .collect();

        // flatten statements in functions and apply substitution
        for stat in funct.statements {
            self.flatten_statement(symbols, &mut statements_flattened, stat);
        }

        FlatFunction {
            arguments: arguments_flattened,
            statements: statements_flattened,
            signature: funct.signature,
        }
    }

    /// Flattens a program
    ///
    /// # Arguments
    ///
    /// * `prog` - `TypedProgram` that will be flattened.
    fn flatten_program(&mut self, prog: TypedProgram<'ast, T>) -> FlatProg<T> {
        let main_module = prog.modules.get(&prog.main).unwrap();

        let main = main_module
            .functions
            .iter()
            .find(|(k, _)| k.id == "main")
            .unwrap()
            .1
            .clone();

        let symbols = &main_module.functions;

        let main_flattened = match main {
            TypedFunctionSymbol::Here(f) => self.flatten_function(&symbols, f),
            _ => unreachable!("main should be a typed function locally"),
        };

        FlatProg {
            main: main_flattened,
        }
    }

    /// Checks if the given name is a not used variable and returns a fresh variable.
    /// # Arguments
    ///
    /// * `name` - a String that holds the name of the variable
    fn use_variable(&mut self, variable: &Variable<'ast>) -> Vec<FlatVariable> {
        let vars = match variable.get_type() {
            Type::FieldElement => self.issue_new_variables(1),
            Type::Boolean => self.issue_new_variables(1),
            Type::FieldElementArray(size) => self.issue_new_variables(size),
        };

        self.layout.insert(variable.id.clone(), vars.clone());
        vars
    }

    fn use_parameter(
        &mut self,
        parameter: &Parameter<'ast>,
        statements: &mut Vec<FlatStatement<T>>,
    ) -> Vec<FlatParameter> {
        let variables = self.use_variable(&parameter.id);
        match parameter.id.get_type() {
            Type::Boolean => statements.extend(Self::boolean_constraint(&variables)),
            _ => {}
        };

        variables
            .into_iter()
            .map(|v| FlatParameter {
                id: v,
                private: parameter.private,
            })
            .collect()
    }

    fn issue_new_variable(&mut self) -> FlatVariable {
        let var = FlatVariable::new(self.next_var_idx);
        self.next_var_idx += 1;
        var
    }

    fn issue_new_variables(&mut self, count: usize) -> Vec<FlatVariable> {
        (0..count).map(|_| self.issue_new_variable()).collect()
    }

    fn boolean_constraint(variables: &Vec<FlatVariable>) -> Vec<FlatStatement<T>> {
        variables
            .iter()
            .map(|v| {
                FlatStatement::Condition(
                    FlatExpression::Identifier(*v),
                    FlatExpression::Mult(
                        box FlatExpression::Identifier(*v),
                        box FlatExpression::Identifier(*v),
                    ),
                )
            })
            .collect()
    }

    // create an internal variable. We do not register it in the layout
    fn use_sym(&mut self) -> FlatVariable {
        self.issue_new_variable()
    }

    fn get_function<'a>(
        &mut self,
        key: &'a FunctionKey<'ast>,
        symbols: &'a TypedFunctionSymbols<'ast, T>,
    ) -> FlatFunction<T> {
        let cached = self.flat_cache.get(&key).cloned();

        cached.unwrap_or_else(|| {
            let f = symbols.get(&key).unwrap().clone();
            let res = self.flatten_function_symbol(f);
            self.flat_cache.insert(key.clone(), res.clone());
            res
        })
    }
}

#[cfg(test)]
mod tests {
    use super::*;
    use crate::types::Signature;
    use crate::types::Type;
    use zokrates_field::field::FieldPrime;

    mod boolean_checks {
        use super::*;

        #[test]
        fn boolean_arg() {
            // def main(bool a):
            //    return a
            //
            // -> should flatten to
            //
            // def main(_0) -> (1):
            //    _0 * _0 == _0
            //    return _0

            let function: TypedFunction<FieldPrime> = TypedFunction {
                arguments: vec![Parameter::private(Variable::boolean("a".into()))],
                statements: vec![TypedStatement::Return(vec![BooleanExpression::Identifier(
                    "a".into(),
                )
                .into()])],
                signature: Signature::new()
                    .inputs(vec![Type::Boolean])
                    .outputs(vec![Type::Boolean]),
            };

            let expected = FlatFunction {
                arguments: vec![FlatParameter::private(FlatVariable::new(0))],
                statements: vec![
                    FlatStatement::Condition(
                        FlatExpression::Identifier(FlatVariable::new(0)),
                        FlatExpression::Mult(
                            box FlatExpression::Identifier(FlatVariable::new(0)),
                            box FlatExpression::Identifier(FlatVariable::new(0)),
                        ),
                    ),
                    FlatStatement::Return(FlatExpressionList {
                        expressions: vec![FlatExpression::Identifier(FlatVariable::new(0))],
                    }),
                ],
                signature: Signature::new()
                    .inputs(vec![Type::Boolean])
                    .outputs(vec![Type::Boolean]),
            };

            let mut flattener = Flattener::new();

            let flat_function = flattener.flatten_function(&mut HashMap::new(), function);

            assert_eq!(flat_function, expected);
        }
    }

    #[test]
<<<<<<< HEAD
    fn powers() {
=======
    fn multiple_definition() {
        // def foo()
        //     return 1, 2
        // def main()
        //     a, b = foo()

        let mut flattener = Flattener::new();
        let mut functions_flattened = vec![FlatFunction {
            id: "foo".to_string(),
            arguments: vec![],
            statements: vec![FlatStatement::Return(FlatExpressionList {
                expressions: vec![
                    FlatExpression::Number(FieldPrime::from(1)),
                    FlatExpression::Number(FieldPrime::from(2)),
                ],
            })],
            signature: Signature::new()
                .inputs(vec![])
                .outputs(vec![Type::FieldElement, Type::FieldElement]),
        }];
        let mut statements_flattened = vec![];
        let statement = TypedStatement::MultipleDefinition(
            vec![
                Variable::field_element("a".into()),
                Variable::field_element("b".into()),
            ],
            TypedExpressionList::FunctionCall(
                "foo".to_string(),
                vec![],
                vec![Type::FieldElement, Type::FieldElement],
            ),
        );

        flattener.flatten_statement(
            &mut functions_flattened,
            &mut statements_flattened,
            statement,
        );

        let a = FlatVariable::new(0);

        assert_eq!(
            statements_flattened[0],
            FlatStatement::Definition(a, FlatExpression::Number(FieldPrime::from(1)))
        );
    }

    #[test]
    fn multiple_definition2() {
        // def dup(x)
        //     return x, x
        // def main()
        //     a, b = dup(2)

        let a = FlatVariable::new(0);

        let mut flattener = Flattener::new();
        let mut functions_flattened = vec![FlatFunction {
            id: "dup".to_string(),
            arguments: vec![FlatParameter {
                id: a,
                private: true,
            }],
            statements: vec![FlatStatement::Return(FlatExpressionList {
                expressions: vec![FlatExpression::Identifier(a), FlatExpression::Identifier(a)],
            })],
            signature: Signature::new()
                .inputs(vec![Type::FieldElement])
                .outputs(vec![Type::FieldElement, Type::FieldElement]),
        }];
        let statement = TypedStatement::MultipleDefinition(
            vec![
                Variable::field_element("a".into()),
                Variable::field_element("b".into()),
            ],
            TypedExpressionList::FunctionCall(
                "dup".to_string(),
                vec![TypedExpression::FieldElement(
                    FieldElementExpression::Number(FieldPrime::from(2)),
                )],
                vec![Type::FieldElement, Type::FieldElement],
            ),
        );

        let fun = TypedFunction {
            id: "main",
            arguments: vec![],
            statements: vec![statement],
            signature: Signature {
                inputs: vec![],
                outputs: vec![],
            },
        };

        let f = flattener.flatten_function(&mut functions_flattened, fun);

        let a = FlatVariable::new(0);

        assert_eq!(
            f.statements[0],
            FlatStatement::Definition(a, FlatExpression::Number(FieldPrime::from(2)))
        );
    }

    #[test]
    fn simple_definition() {
        // def foo()
        //     return 1
        // def main()
        //     a = foo()

        let mut flattener = Flattener::new();
        let mut functions_flattened = vec![FlatFunction {
            id: "foo".to_string(),
            arguments: vec![],
            statements: vec![FlatStatement::Return(FlatExpressionList {
                expressions: vec![FlatExpression::Number(FieldPrime::from(1))],
            })],
            signature: Signature::new()
                .inputs(vec![])
                .outputs(vec![Type::FieldElement]),
        }];
        let mut statements_flattened = vec![];
        let statement = TypedStatement::Definition(
            TypedAssignee::Identifier(Variable::field_element("a".into())),
            TypedExpression::FieldElement(FieldElementExpression::FunctionCall(
                "foo".to_string(),
                vec![],
            )),
        );

        flattener.flatten_statement(
            &mut functions_flattened,
            &mut statements_flattened,
            statement,
        );

        let a = FlatVariable::new(0);

        assert_eq!(
            statements_flattened[0],
            FlatStatement::Definition(a, FlatExpression::Number(FieldPrime::from(1)))
        );
    }

    #[test]
    fn redefine_argument() {
        // def foo(a)
        //     a = a + 1
        //     return 1

        // should flatten to no redefinition
        // def foo(a)
        //     a_0 = a + 1
        //     return 1

        let mut flattener = Flattener::new();
        let mut functions_flattened = vec![];

        let funct = TypedFunction {
            id: "foo",
            signature: Signature::new()
                .inputs(vec![Type::FieldElement])
                .outputs(vec![Type::FieldElement]),
            arguments: vec![Parameter {
                id: Variable::field_element("a".into()),
                private: true,
            }],
            statements: vec![
                TypedStatement::Definition(
                    TypedAssignee::Identifier(Variable::field_element("a".into())),
                    FieldElementExpression::Add(
                        box FieldElementExpression::Identifier("a".into()),
                        box FieldElementExpression::Number(FieldPrime::from(1)),
                    )
                    .into(),
                ),
                TypedStatement::Return(vec![
                    FieldElementExpression::Number(FieldPrime::from(1)).into()
                ]),
            ],
        };

        let flat_funct = flattener.flatten_function(&mut functions_flattened, funct);

        let a = FlatVariable::new(0);
        let a_0 = FlatVariable::new(1);

        assert_eq!(
            flat_funct.statements[0],
            FlatStatement::Definition(
                a_0,
                FlatExpression::Add(
                    box FlatExpression::Identifier(a),
                    box FlatExpression::Number(FieldPrime::from(1))
                )
            )
        );
    }

    #[test]
    fn call_with_def() {
        // def foo():
        //     a = 3
        //     return a

        // def main():
        //     return foo()

        let foo = TypedFunction {
            id: "foo",
            arguments: vec![],
            statements: vec![
                TypedStatement::Definition(
                    TypedAssignee::Identifier(Variable::field_element("a".into())),
                    FieldElementExpression::Number(FieldPrime::from(3)).into(),
                ),
                TypedStatement::Return(vec![FieldElementExpression::Identifier("a".into()).into()]),
            ],
            signature: Signature {
                inputs: vec![],
                outputs: vec![Type::FieldElement],
            },
        };

        let main = TypedFunction {
            id: "main",
            arguments: vec![],
            statements: vec![TypedStatement::Return(vec![
                FieldElementExpression::FunctionCall(String::from("foo"), vec![]).into(),
            ])],
            signature: Signature {
                inputs: vec![],
                outputs: vec![Type::FieldElement],
            },
        };

        let mut flattener = Flattener::new();

        let foo_flattened = flattener.flatten_function(&mut vec![], foo);

        let expected = FlatFunction {
            id: String::from("main"),
            arguments: vec![],
            statements: vec![
                FlatStatement::Definition(
                    FlatVariable::new(0),
                    FlatExpression::Number(FieldPrime::from(3)),
                ),
                FlatStatement::Return(FlatExpressionList {
                    expressions: vec![FlatExpression::Identifier(FlatVariable::new(0))],
                }),
            ],
            signature: Signature::new().outputs(vec![Type::FieldElement]),
        };

        let main_flattened = flattener.flatten_function(&mut vec![foo_flattened], main);

        assert_eq!(main_flattened, expected);
    }

    #[test]
    fn power_zero() {
>>>>>>> 52b2806a
        // def main():
        //     field a = 7
        //     field b = a**0
        //     return b

        // def main():
        //     _0 = 7
        //     _1 = 1         // power flattening returns 1, definition introduces _7
        //     return _1
        let function = TypedFunction {
            id: "main",
            arguments: vec![],
            statements: vec![
                TypedStatement::Definition(
                    TypedAssignee::Identifier(Variable::field_element("a".into())),
                    FieldElementExpression::Number(FieldPrime::from(7)).into(),
                ),
                TypedStatement::Definition(
                    TypedAssignee::Identifier(Variable::field_element("b".into())),
                    FieldElementExpression::Pow(
                        box FieldElementExpression::Identifier("a".into()),
                        box FieldElementExpression::Number(FieldPrime::from(0)),
                    )
                    .into(),
                ),
                TypedStatement::Return(vec![FieldElementExpression::Identifier("b".into()).into()]),
            ],
            signature: Signature {
                inputs: vec![],
                outputs: vec![Type::FieldElement],
            },
        };

<<<<<<< HEAD
        let main_fun = TypedFunction {
=======
        let mut flattener = Flattener::new();

        let expected = FlatFunction {
            id: String::from("main"),
            arguments: vec![],
            statements: vec![
                FlatStatement::Definition(
                    FlatVariable::new(0),
                    FlatExpression::Number(FieldPrime::from(7)),
                ),
                FlatStatement::Definition(
                    FlatVariable::new(1),
                    FlatExpression::Number(FieldPrime::from(1)),
                ),
                FlatStatement::Return(FlatExpressionList {
                    expressions: vec![FlatExpression::Identifier(FlatVariable::new(1))],
                }),
            ],
            signature: Signature::new().outputs(vec![Type::FieldElement]),
        };

        let flattened = flattener.flatten_function(&mut vec![], function);

        assert_eq!(flattened, expected);
    }

    #[test]
    fn power_one() {
        // def main():
        //     field a = 7
        //     field b = a**1
        //     return b

        // def main():
        //     _0 = 7
        //     _1 = 1 * _0     // x**1
        //     _2 = _1         // power flattening returns _1, definition introduces _2
        //     return _2
        let function = TypedFunction {
            id: "main",
>>>>>>> 52b2806a
            arguments: vec![],
            statements: vec![
                TypedStatement::Definition(
                    TypedAssignee::Identifier(Variable::field_element("a".into())),
                    FieldElementExpression::Number(FieldPrime::from(7)).into(),
                ),
                TypedStatement::Definition(
                    TypedAssignee::Identifier(Variable::field_element("b".into())),
                    FieldElementExpression::Pow(
                        box FieldElementExpression::Identifier("a".into()),
                        box FieldElementExpression::Number(FieldPrime::from(1)),
                    )
                    .into(),
                ),
                TypedStatement::Return(vec![FieldElementExpression::Identifier("b".into()).into()]),
            ],
            signature: Signature {
                inputs: vec![],
                outputs: vec![Type::FieldElement],
            },
        };

        let mut flattener = Flattener::new();

        let expected = FlatFunction {
            id: String::from("main"),
            arguments: vec![],
            statements: vec![
                FlatStatement::Definition(
                    FlatVariable::new(0),
                    FlatExpression::Number(FieldPrime::from(7)),
                ),
                FlatStatement::Definition(
                    FlatVariable::new(1),
                    FlatExpression::Mult(
                        box FlatExpression::Number(FieldPrime::from(1)),
                        box FlatExpression::Identifier(FlatVariable::new(0)),
                    ),
                ),
                FlatStatement::Definition(
                    FlatVariable::new(2),
                    FlatExpression::Identifier(FlatVariable::new(1)),
                ),
                FlatStatement::Return(FlatExpressionList {
                    expressions: vec![FlatExpression::Identifier(FlatVariable::new(2))],
                }),
            ],
            signature: Signature::new().outputs(vec![Type::FieldElement]),
        };

        let flattened = flattener.flatten_function(&mut vec![], function);

        assert_eq!(flattened, expected);
    }

    #[test]
    fn power_13() {
        // def main():
        //     field a = 7
        //     field b = a**13
        //     return b

        // we apply double and add
        // 13 == 0b1101
        // a ** 13 == a**(2**0 + 2**2 + 2**3) == a**1 * a**4 * a**8

        // a_0 = a * a      // a**2
        // a_1 = a_0 * a_0  // a**4
        // a_2 = a_1 * a_1  // a**8

        // a_3 = a * a_1    // a * a**4 == a**5
        // a_4 = a_3 * a_2  // a**5 * a**8 == a**13

        // def main():
        //     _0 = 7
        //     _1 = (_0 * _0)  // a**2
        //     _2 = (_1 * _1)  // a**4
        //     _3 = (_2 * _2)  // a**8
        //
        //     _4 = 1 * _0     // a
        //     _5 = _4 * _2    // a**5
        //     _6 = _5 * _3    // a**13
        //     _7 = _6         // power flattening returns _6, definition introduces _7
        //     return _7

        let function = TypedFunction {
            id: "main",
            arguments: vec![],
            statements: vec![
                TypedStatement::Definition(
                    TypedAssignee::Identifier(Variable::field_element("a".into())),
                    FieldElementExpression::Number(FieldPrime::from(7)).into(),
                ),
                TypedStatement::Definition(
                    TypedAssignee::Identifier(Variable::field_element("b".into())),
                    FieldElementExpression::Pow(
                        box FieldElementExpression::Identifier("a".into()),
                        box FieldElementExpression::Number(FieldPrime::from(13)),
                    )
                    .into(),
                ),
                TypedStatement::Return(vec![FieldElementExpression::Identifier("b".into()).into()]),
            ],
            signature: Signature {
                inputs: vec![],
                outputs: vec![Type::FieldElement],
            },
        };

<<<<<<< HEAD
        let program = TypedProgram {
            modules: vec![(
                String::from("main"),
                TypedModule {
                    functions: vec![(
                        FunctionKey::with_id("main")
                            .signature(Signature::new().outputs(vec![Type::FieldElement])),
                        TypedFunctionSymbol::Here(main_fun),
                    )]
                    .into_iter()
                    .collect(),
                    imports: vec![],
                },
            )]
            .into_iter()
            .collect(),
            main: String::from("main"),
=======
        let mut flattener = Flattener::new();

        let expected = FlatFunction {
            id: String::from("main"),
            arguments: vec![],
            statements: vec![
                FlatStatement::Definition(
                    FlatVariable::new(0),
                    FlatExpression::Number(FieldPrime::from(7)),
                ),
                FlatStatement::Definition(
                    FlatVariable::new(1),
                    FlatExpression::Mult(
                        box FlatExpression::Identifier(FlatVariable::new(0)),
                        box FlatExpression::Identifier(FlatVariable::new(0)),
                    ),
                ),
                FlatStatement::Definition(
                    FlatVariable::new(2),
                    FlatExpression::Mult(
                        box FlatExpression::Identifier(FlatVariable::new(1)),
                        box FlatExpression::Identifier(FlatVariable::new(1)),
                    ),
                ),
                FlatStatement::Definition(
                    FlatVariable::new(3),
                    FlatExpression::Mult(
                        box FlatExpression::Identifier(FlatVariable::new(2)),
                        box FlatExpression::Identifier(FlatVariable::new(2)),
                    ),
                ),
                FlatStatement::Definition(
                    FlatVariable::new(4),
                    FlatExpression::Mult(
                        box FlatExpression::Number(FieldPrime::from(1)),
                        box FlatExpression::Identifier(FlatVariable::new(0)),
                    ),
                ),
                FlatStatement::Definition(
                    FlatVariable::new(5),
                    FlatExpression::Mult(
                        box FlatExpression::Identifier(FlatVariable::new(4)),
                        box FlatExpression::Identifier(FlatVariable::new(2)),
                    ),
                ),
                FlatStatement::Definition(
                    FlatVariable::new(6),
                    FlatExpression::Mult(
                        box FlatExpression::Identifier(FlatVariable::new(5)),
                        box FlatExpression::Identifier(FlatVariable::new(3)),
                    ),
                ),
                FlatStatement::Definition(
                    FlatVariable::new(7),
                    FlatExpression::Identifier(FlatVariable::new(6)),
                ),
                FlatStatement::Return(FlatExpressionList {
                    expressions: vec![FlatExpression::Identifier(FlatVariable::new(7))],
                }),
            ],
            signature: Signature::new().outputs(vec![Type::FieldElement]),
>>>>>>> 52b2806a
        };

        let flat_prog = Flattener::flatten(program);

        let expected = FlatProg {
            main: FlatFunction {
                arguments: vec![],
                statements: vec![
                    FlatStatement::Definition(
                        FlatVariable::new(0),
                        FlatExpression::Number(FieldPrime::from(7)),
                    ),
                    FlatStatement::Definition(
                        FlatVariable::new(1),
                        FlatExpression::Mult(
                            box FlatExpression::Identifier(FlatVariable::new(0)),
                            box FlatExpression::Identifier(FlatVariable::new(0)),
                        ),
                    ),
                    FlatStatement::Definition(
                        FlatVariable::new(2),
                        FlatExpression::Mult(
                            box FlatExpression::Identifier(FlatVariable::new(1)),
                            box FlatExpression::Identifier(FlatVariable::new(0)),
                        ),
                    ),
                    FlatStatement::Definition(
                        FlatVariable::new(3),
                        FlatExpression::Mult(
                            box FlatExpression::Identifier(FlatVariable::new(2)),
                            box FlatExpression::Identifier(FlatVariable::new(0)),
                        ),
                    ),
                    FlatStatement::Return(FlatExpressionList {
                        expressions: vec![FlatExpression::Identifier(FlatVariable::new(3))],
                    }),
                ],
                signature: Signature::new().outputs(vec![Type::FieldElement]),
            },
        };
        assert_eq!(flat_prog, expected);
    }

    #[test]
    fn if_else() {
        let expression = FieldElementExpression::IfElse(
            box BooleanExpression::Eq(
                box FieldElementExpression::Number(FieldPrime::from(32)),
                box FieldElementExpression::Number(FieldPrime::from(4)),
            ),
            box FieldElementExpression::Number(FieldPrime::from(12)),
            box FieldElementExpression::Number(FieldPrime::from(51)),
        );

        let mut statements_flattened = vec![];

        let mut flattener = Flattener::new();

        flattener.flatten_field_expression(&HashMap::new(), &mut statements_flattened, expression);
    }

    #[test]
    fn geq_leq() {
        let mut flattener = Flattener::new();
        let expression_le = BooleanExpression::Le(
            box FieldElementExpression::Number(FieldPrime::from(32)),
            box FieldElementExpression::Number(FieldPrime::from(4)),
        );
        flattener.flatten_boolean_expression(&HashMap::new(), &mut vec![], expression_le);

        let mut flattener = Flattener::new();
        let expression_ge = BooleanExpression::Ge(
            box FieldElementExpression::Number(FieldPrime::from(32)),
            box FieldElementExpression::Number(FieldPrime::from(4)),
        );
        flattener.flatten_boolean_expression(&HashMap::new(), &mut vec![], expression_ge);
    }

    #[test]
    fn bool_and() {
        let mut flattener = Flattener::new();

        let expression = FieldElementExpression::IfElse(
            box BooleanExpression::And(
                box BooleanExpression::Eq(
                    box FieldElementExpression::Number(FieldPrime::from(4)),
                    box FieldElementExpression::Number(FieldPrime::from(4)),
                ),
                box BooleanExpression::Lt(
                    box FieldElementExpression::Number(FieldPrime::from(4)),
                    box FieldElementExpression::Number(FieldPrime::from(20)),
                ),
            ),
            box FieldElementExpression::Number(FieldPrime::from(12)),
            box FieldElementExpression::Number(FieldPrime::from(51)),
        );

        flattener.flatten_field_expression(&HashMap::new(), &mut vec![], expression);
    }

    #[test]
    fn div() {
        // a = 5 / b / b

        let mut flattener = Flattener::new();
        let mut statements_flattened = vec![];

        let definition = TypedStatement::Definition(
            TypedAssignee::Identifier(Variable::field_element("b".into())),
            FieldElementExpression::Number(FieldPrime::from(42)).into(),
        );

        let statement = TypedStatement::Definition(
            TypedAssignee::Identifier(Variable::field_element("a".into())),
            FieldElementExpression::Div(
                box FieldElementExpression::Div(
                    box FieldElementExpression::Number(FieldPrime::from(5)),
                    box FieldElementExpression::Identifier("b".into()),
                ),
                box FieldElementExpression::Identifier("b".into()),
            )
            .into(),
        );

        flattener.flatten_statement(&HashMap::new(), &mut statements_flattened, definition);

        flattener.flatten_statement(&HashMap::new(), &mut statements_flattened, statement);

        // define b
        let b = FlatVariable::new(0);
        // define new wires for members of Div
        let five = FlatVariable::new(1);
        let b0 = FlatVariable::new(2);
        // Define inverse of denominator to prevent div by 0
        let invb0 = FlatVariable::new(3);
        // Define inverse
        let sym_0 = FlatVariable::new(4);
        // Define result, which is first member to next Div
        let sym_1 = FlatVariable::new(5);
        // Define second member
        let b1 = FlatVariable::new(6);
        // Define inverse of denominator to prevent div by 0
        let invb1 = FlatVariable::new(7);
        // Define inverse
        let sym_2 = FlatVariable::new(8);
        // Define left hand side
        let a = FlatVariable::new(9);

        assert_eq!(
            statements_flattened,
            vec![
                FlatStatement::Definition(b, FlatExpression::Number(FieldPrime::from(42))),
                // inputs to first div (5/b)
                FlatStatement::Definition(five, FlatExpression::Number(FieldPrime::from(5))),
                FlatStatement::Definition(b0, b.into()),
                // check div by 0
                FlatStatement::Directive(DirectiveStatement::new(
                    vec![invb0],
                    Helper::Rust(RustHelper::Div),
                    vec![FlatExpression::Number(FieldPrime::from(1)), b0.into()]
                )),
                FlatStatement::Condition(
                    FlatExpression::Number(FieldPrime::from(1)),
                    FlatExpression::Mult(box invb0.into(), box b0.into()),
                ),
                // execute div
                FlatStatement::Directive(DirectiveStatement::new(
                    vec![sym_0],
                    Helper::Rust(RustHelper::Div),
                    vec![five, b0]
                )),
                FlatStatement::Condition(
                    five.into(),
                    FlatExpression::Mult(box b0.into(), box sym_0.into()),
                ),
                // inputs to second div (res/b)
                FlatStatement::Definition(sym_1, sym_0.into()),
                FlatStatement::Definition(b1, b.into()),
                // check div by 0
                FlatStatement::Directive(DirectiveStatement::new(
                    vec![invb1],
                    Helper::Rust(RustHelper::Div),
                    vec![FlatExpression::Number(FieldPrime::from(1)), b1.into()]
                )),
                FlatStatement::Condition(
                    FlatExpression::Number(FieldPrime::from(1)),
                    FlatExpression::Mult(box invb1.into(), box b1.into()),
                ),
                // execute div
                FlatStatement::Directive(DirectiveStatement::new(
                    vec![sym_2],
                    Helper::Rust(RustHelper::Div),
                    vec![sym_1, b1]
                )),
                FlatStatement::Condition(
                    sym_1.into(),
                    FlatExpression::Mult(box b1.into(), box sym_2.into()),
                ),
                // result
                FlatStatement::Definition(a, sym_2.into()),
            ]
        );
    }

    #[test]
    fn field_array() {
        // foo = [ , , ]

        let mut flattener = Flattener::new();
        let mut statements_flattened = vec![];
        let statement = TypedStatement::Definition(
            TypedAssignee::Identifier(Variable::field_array("foo".into(), 3)),
            FieldElementArrayExpression::Value(
                3,
                vec![
                    FieldElementExpression::Number(FieldPrime::from(1)),
                    FieldElementExpression::Number(FieldPrime::from(2)),
                    FieldElementExpression::Number(FieldPrime::from(3)),
                ],
            )
            .into(),
        );
        let expression = FieldElementArrayExpression::Identifier(3, "foo".into());

        flattener.flatten_statement(&HashMap::new(), &mut statements_flattened, statement);

        let expressions = flattener.flatten_field_array_expression(
            &HashMap::new(),
            &mut statements_flattened,
            expression,
        );

        assert_eq!(
            expressions,
            vec![
                FlatExpression::Identifier(FlatVariable::new(0)),
                FlatExpression::Identifier(FlatVariable::new(1)),
                FlatExpression::Identifier(FlatVariable::new(2)),
            ]
        );
    }

    #[test]
    fn array_definition() {
        // field[3] foo = [1, 2, 3]
        let mut flattener = Flattener::new();
        let mut statements_flattened = vec![];
        let statement = TypedStatement::Definition(
            TypedAssignee::Identifier(Variable::field_array("foo".into(), 3)),
            FieldElementArrayExpression::Value(
                3,
                vec![
                    FieldElementExpression::Number(FieldPrime::from(1)),
                    FieldElementExpression::Number(FieldPrime::from(2)),
                    FieldElementExpression::Number(FieldPrime::from(3)),
                ],
            )
            .into(),
        );

        flattener.flatten_statement(&HashMap::new(), &mut statements_flattened, statement);

        assert_eq!(
            statements_flattened,
            vec![
                FlatStatement::Definition(
                    FlatVariable::new(0),
                    FlatExpression::Number(FieldPrime::from(1))
                ),
                FlatStatement::Definition(
                    FlatVariable::new(1),
                    FlatExpression::Number(FieldPrime::from(2))
                ),
                FlatStatement::Definition(
                    FlatVariable::new(2),
                    FlatExpression::Number(FieldPrime::from(3))
                ),
            ]
        );
    }

    #[test]
    fn array_selection() {
        // field[3] foo = [1, 2, 3]
        // foo[1]

        let mut flattener = Flattener::new();
        let mut statements_flattened = vec![];
        let statement = TypedStatement::Definition(
            TypedAssignee::Identifier(Variable::field_array("foo".into(), 3)),
            FieldElementArrayExpression::Value(
                3,
                vec![
                    FieldElementExpression::Number(FieldPrime::from(1)),
                    FieldElementExpression::Number(FieldPrime::from(2)),
                    FieldElementExpression::Number(FieldPrime::from(3)),
                ],
            )
            .into(),
        );

        let expression = FieldElementExpression::Select(
            box FieldElementArrayExpression::Identifier(3, "foo".into()),
            box FieldElementExpression::Number(FieldPrime::from(1)),
        );

        flattener.flatten_statement(&HashMap::new(), &mut statements_flattened, statement);

        let flat_expression = flattener.flatten_field_expression(
            &HashMap::new(),
            &mut statements_flattened,
            expression,
        );

        assert_eq!(
            flat_expression,
            FlatExpression::Identifier(FlatVariable::new(1)),
        );
    }

    #[test]
    fn array_sum() {
        // field[3] foo = [1, 2, 3]
        // bar = foo[0] + foo[1] + foo[2]
        // we don't optimise detecting constants, this will be done in an optimiser pass

        let mut flattener = Flattener::new();

        let mut statements_flattened = vec![];
        let def = TypedStatement::Definition(
            TypedAssignee::Identifier(Variable::field_array("foo".into(), 3)),
            FieldElementArrayExpression::Value(
                3,
                vec![
                    FieldElementExpression::Number(FieldPrime::from(1)),
                    FieldElementExpression::Number(FieldPrime::from(2)),
                    FieldElementExpression::Number(FieldPrime::from(3)),
                ],
            )
            .into(),
        );

        let sum = TypedStatement::Definition(
            TypedAssignee::Identifier(Variable::field_element("bar".into())),
            FieldElementExpression::Add(
                box FieldElementExpression::Add(
                    box FieldElementExpression::Select(
                        box FieldElementArrayExpression::Identifier(3, "foo".into()),
                        box FieldElementExpression::Number(FieldPrime::from(0)),
                    ),
                    box FieldElementExpression::Select(
                        box FieldElementArrayExpression::Identifier(3, "foo".into()),
                        box FieldElementExpression::Number(FieldPrime::from(1)),
                    ),
                ),
                box FieldElementExpression::Select(
                    box FieldElementArrayExpression::Identifier(3, "foo".into()),
                    box FieldElementExpression::Number(FieldPrime::from(2)),
                ),
            )
            .into(),
        );

        flattener.flatten_statement(&HashMap::new(), &mut statements_flattened, def);

        flattener.flatten_statement(&HashMap::new(), &mut statements_flattened, sum);

        assert_eq!(
            statements_flattened[3],
            FlatStatement::Definition(
                FlatVariable::new(3),
                FlatExpression::Add(
                    box FlatExpression::Add(
                        box FlatExpression::Identifier(FlatVariable::new(0)),
                        box FlatExpression::Identifier(FlatVariable::new(1)),
                    ),
                    box FlatExpression::Identifier(FlatVariable::new(2)),
                )
            )
        );
    }

    #[test]
    fn array_if() {
        // if 1 == 1 then [1] else [3] fi
        let with_arrays = {
            let mut flattener = Flattener::new();
            let mut statements_flattened = vec![];

            let e = FieldElementArrayExpression::IfElse(
                box BooleanExpression::Eq(
                    box FieldElementExpression::Number(FieldPrime::from(1)),
                    box FieldElementExpression::Number(FieldPrime::from(1)),
                ),
                box FieldElementArrayExpression::Value(
                    1,
                    vec![FieldElementExpression::Number(FieldPrime::from(1))],
                ),
                box FieldElementArrayExpression::Value(
                    1,
                    vec![FieldElementExpression::Number(FieldPrime::from(3))],
                ),
            );

            (
                flattener.flatten_field_array_expression(
                    &HashMap::new(),
                    &mut statements_flattened,
                    e,
                )[0]
                .clone(),
                statements_flattened,
            )
        };

        let without_arrays = {
            let mut statements_flattened = vec![];
            let mut flattener = Flattener::new();
            // if 1 == 1 then 1 else 3 fi
            let e = FieldElementExpression::IfElse(
                box BooleanExpression::Eq(
                    box FieldElementExpression::Number(FieldPrime::from(1)),
                    box FieldElementExpression::Number(FieldPrime::from(1)),
                ),
                box FieldElementExpression::Number(FieldPrime::from(1)),
                box FieldElementExpression::Number(FieldPrime::from(3)),
            );

            (
                flattener.flatten_field_expression(&HashMap::new(), &mut statements_flattened, e),
                statements_flattened,
            )
        };

        assert_eq!(with_arrays, without_arrays);
    }

    #[test]
    fn next_variable() {
        let mut flattener: Flattener<FieldPrime> = Flattener::new();
        assert_eq!(
            vec![FlatVariable::new(0)],
            flattener.use_variable(&Variable::field_element("a".into()))
        );
        assert_eq!(
            flattener.layout.get(&"a".into()),
            Some(&vec![FlatVariable::new(0)])
        );
        assert_eq!(
            vec![FlatVariable::new(1)],
            flattener.use_variable(&Variable::field_element("a".into()))
        );
        assert_eq!(
            flattener.layout.get(&"a".into()),
            Some(&vec![FlatVariable::new(1)])
        );
        assert_eq!(
            vec![FlatVariable::new(2)],
            flattener.use_variable(&Variable::field_element("a".into()))
        );
        assert_eq!(
            flattener.layout.get(&"a".into()),
            Some(&vec![FlatVariable::new(2)])
        );
    }
}<|MERGE_RESOLUTION|>--- conflicted
+++ resolved
@@ -595,41 +595,6 @@
                         // TODO change that
                         assert!(base_flattened.is_linear());
 
-<<<<<<< HEAD
-                        match e {
-                            e if *e == T::zero() => FlatExpression::Number(T::one()),
-                            // flatten(base ** 1) == flatten(base)
-                            e if *e == T::one() => base_flattened,
-                            // flatten(base ** 2) == flatten(base) * flatten(base)
-                            // in this case, no need to define an intermediate variable
-                            // as if a is linear, a ** 2 quadratic
-                            e if *e == T::from(2) => {
-                                FlatExpression::Mult(box base_flattened.clone(), box base_flattened)
-                            }
-                            // flatten(base ** n) = flatten(base) * flatten(base ** (n-1))
-                            e => {
-                                // flatten(base ** (n-1))
-                                let tmp_expression = self.flatten_field_expression(
-                                    symbols,
-                                    statements_flattened,
-                                    FieldElementExpression::Pow(
-                                        box base,
-                                        box FieldElementExpression::Number(e.clone() - T::one()),
-                                    ),
-                                );
-
-                                let id = self.use_sym();
-
-                                statements_flattened
-                                    .push(FlatStatement::Definition(id, tmp_expression));
-
-                                FlatExpression::Mult(
-                                    box FlatExpression::Identifier(id),
-                                    box base_flattened,
-                                )
-                            }
-                        }
-=======
                         let e = e.to_dec_string().parse::<usize>().unwrap();
 
                         // convert the exponent to bytes, big endian
@@ -691,7 +656,6 @@
                                 false => acc, // this bit is false, keep the previous result
                             },
                         )
->>>>>>> 52b2806a
                     }
                     _ => panic!("Expected number as pow exponent"),
                 }
@@ -1408,273 +1372,7 @@
     }
 
     #[test]
-<<<<<<< HEAD
-    fn powers() {
-=======
-    fn multiple_definition() {
-        // def foo()
-        //     return 1, 2
-        // def main()
-        //     a, b = foo()
-
-        let mut flattener = Flattener::new();
-        let mut functions_flattened = vec![FlatFunction {
-            id: "foo".to_string(),
-            arguments: vec![],
-            statements: vec![FlatStatement::Return(FlatExpressionList {
-                expressions: vec![
-                    FlatExpression::Number(FieldPrime::from(1)),
-                    FlatExpression::Number(FieldPrime::from(2)),
-                ],
-            })],
-            signature: Signature::new()
-                .inputs(vec![])
-                .outputs(vec![Type::FieldElement, Type::FieldElement]),
-        }];
-        let mut statements_flattened = vec![];
-        let statement = TypedStatement::MultipleDefinition(
-            vec![
-                Variable::field_element("a".into()),
-                Variable::field_element("b".into()),
-            ],
-            TypedExpressionList::FunctionCall(
-                "foo".to_string(),
-                vec![],
-                vec![Type::FieldElement, Type::FieldElement],
-            ),
-        );
-
-        flattener.flatten_statement(
-            &mut functions_flattened,
-            &mut statements_flattened,
-            statement,
-        );
-
-        let a = FlatVariable::new(0);
-
-        assert_eq!(
-            statements_flattened[0],
-            FlatStatement::Definition(a, FlatExpression::Number(FieldPrime::from(1)))
-        );
-    }
-
-    #[test]
-    fn multiple_definition2() {
-        // def dup(x)
-        //     return x, x
-        // def main()
-        //     a, b = dup(2)
-
-        let a = FlatVariable::new(0);
-
-        let mut flattener = Flattener::new();
-        let mut functions_flattened = vec![FlatFunction {
-            id: "dup".to_string(),
-            arguments: vec![FlatParameter {
-                id: a,
-                private: true,
-            }],
-            statements: vec![FlatStatement::Return(FlatExpressionList {
-                expressions: vec![FlatExpression::Identifier(a), FlatExpression::Identifier(a)],
-            })],
-            signature: Signature::new()
-                .inputs(vec![Type::FieldElement])
-                .outputs(vec![Type::FieldElement, Type::FieldElement]),
-        }];
-        let statement = TypedStatement::MultipleDefinition(
-            vec![
-                Variable::field_element("a".into()),
-                Variable::field_element("b".into()),
-            ],
-            TypedExpressionList::FunctionCall(
-                "dup".to_string(),
-                vec![TypedExpression::FieldElement(
-                    FieldElementExpression::Number(FieldPrime::from(2)),
-                )],
-                vec![Type::FieldElement, Type::FieldElement],
-            ),
-        );
-
-        let fun = TypedFunction {
-            id: "main",
-            arguments: vec![],
-            statements: vec![statement],
-            signature: Signature {
-                inputs: vec![],
-                outputs: vec![],
-            },
-        };
-
-        let f = flattener.flatten_function(&mut functions_flattened, fun);
-
-        let a = FlatVariable::new(0);
-
-        assert_eq!(
-            f.statements[0],
-            FlatStatement::Definition(a, FlatExpression::Number(FieldPrime::from(2)))
-        );
-    }
-
-    #[test]
-    fn simple_definition() {
-        // def foo()
-        //     return 1
-        // def main()
-        //     a = foo()
-
-        let mut flattener = Flattener::new();
-        let mut functions_flattened = vec![FlatFunction {
-            id: "foo".to_string(),
-            arguments: vec![],
-            statements: vec![FlatStatement::Return(FlatExpressionList {
-                expressions: vec![FlatExpression::Number(FieldPrime::from(1))],
-            })],
-            signature: Signature::new()
-                .inputs(vec![])
-                .outputs(vec![Type::FieldElement]),
-        }];
-        let mut statements_flattened = vec![];
-        let statement = TypedStatement::Definition(
-            TypedAssignee::Identifier(Variable::field_element("a".into())),
-            TypedExpression::FieldElement(FieldElementExpression::FunctionCall(
-                "foo".to_string(),
-                vec![],
-            )),
-        );
-
-        flattener.flatten_statement(
-            &mut functions_flattened,
-            &mut statements_flattened,
-            statement,
-        );
-
-        let a = FlatVariable::new(0);
-
-        assert_eq!(
-            statements_flattened[0],
-            FlatStatement::Definition(a, FlatExpression::Number(FieldPrime::from(1)))
-        );
-    }
-
-    #[test]
-    fn redefine_argument() {
-        // def foo(a)
-        //     a = a + 1
-        //     return 1
-
-        // should flatten to no redefinition
-        // def foo(a)
-        //     a_0 = a + 1
-        //     return 1
-
-        let mut flattener = Flattener::new();
-        let mut functions_flattened = vec![];
-
-        let funct = TypedFunction {
-            id: "foo",
-            signature: Signature::new()
-                .inputs(vec![Type::FieldElement])
-                .outputs(vec![Type::FieldElement]),
-            arguments: vec![Parameter {
-                id: Variable::field_element("a".into()),
-                private: true,
-            }],
-            statements: vec![
-                TypedStatement::Definition(
-                    TypedAssignee::Identifier(Variable::field_element("a".into())),
-                    FieldElementExpression::Add(
-                        box FieldElementExpression::Identifier("a".into()),
-                        box FieldElementExpression::Number(FieldPrime::from(1)),
-                    )
-                    .into(),
-                ),
-                TypedStatement::Return(vec![
-                    FieldElementExpression::Number(FieldPrime::from(1)).into()
-                ]),
-            ],
-        };
-
-        let flat_funct = flattener.flatten_function(&mut functions_flattened, funct);
-
-        let a = FlatVariable::new(0);
-        let a_0 = FlatVariable::new(1);
-
-        assert_eq!(
-            flat_funct.statements[0],
-            FlatStatement::Definition(
-                a_0,
-                FlatExpression::Add(
-                    box FlatExpression::Identifier(a),
-                    box FlatExpression::Number(FieldPrime::from(1))
-                )
-            )
-        );
-    }
-
-    #[test]
-    fn call_with_def() {
-        // def foo():
-        //     a = 3
-        //     return a
-
-        // def main():
-        //     return foo()
-
-        let foo = TypedFunction {
-            id: "foo",
-            arguments: vec![],
-            statements: vec![
-                TypedStatement::Definition(
-                    TypedAssignee::Identifier(Variable::field_element("a".into())),
-                    FieldElementExpression::Number(FieldPrime::from(3)).into(),
-                ),
-                TypedStatement::Return(vec![FieldElementExpression::Identifier("a".into()).into()]),
-            ],
-            signature: Signature {
-                inputs: vec![],
-                outputs: vec![Type::FieldElement],
-            },
-        };
-
-        let main = TypedFunction {
-            id: "main",
-            arguments: vec![],
-            statements: vec![TypedStatement::Return(vec![
-                FieldElementExpression::FunctionCall(String::from("foo"), vec![]).into(),
-            ])],
-            signature: Signature {
-                inputs: vec![],
-                outputs: vec![Type::FieldElement],
-            },
-        };
-
-        let mut flattener = Flattener::new();
-
-        let foo_flattened = flattener.flatten_function(&mut vec![], foo);
-
-        let expected = FlatFunction {
-            id: String::from("main"),
-            arguments: vec![],
-            statements: vec![
-                FlatStatement::Definition(
-                    FlatVariable::new(0),
-                    FlatExpression::Number(FieldPrime::from(3)),
-                ),
-                FlatStatement::Return(FlatExpressionList {
-                    expressions: vec![FlatExpression::Identifier(FlatVariable::new(0))],
-                }),
-            ],
-            signature: Signature::new().outputs(vec![Type::FieldElement]),
-        };
-
-        let main_flattened = flattener.flatten_function(&mut vec![foo_flattened], main);
-
-        assert_eq!(main_flattened, expected);
-    }
-
-    #[test]
-    fn power_zero() {
->>>>>>> 52b2806a
+    fn powers_zero() {
         // def main():
         //     field a = 7
         //     field b = a**0
@@ -1685,7 +1383,6 @@
         //     _1 = 1         // power flattening returns 1, definition introduces _7
         //     return _1
         let function = TypedFunction {
-            id: "main",
             arguments: vec![],
             statements: vec![
                 TypedStatement::Definition(
@@ -1708,13 +1405,9 @@
             },
         };
 
-<<<<<<< HEAD
-        let main_fun = TypedFunction {
-=======
         let mut flattener = Flattener::new();
 
         let expected = FlatFunction {
-            id: String::from("main"),
             arguments: vec![],
             statements: vec![
                 FlatStatement::Definition(
@@ -1732,7 +1425,7 @@
             signature: Signature::new().outputs(vec![Type::FieldElement]),
         };
 
-        let flattened = flattener.flatten_function(&mut vec![], function);
+        let flattened = flattener.flatten_function(&mut HashMap::new(), function);
 
         assert_eq!(flattened, expected);
     }
@@ -1750,8 +1443,6 @@
         //     _2 = _1         // power flattening returns _1, definition introduces _2
         //     return _2
         let function = TypedFunction {
-            id: "main",
->>>>>>> 52b2806a
             arguments: vec![],
             statements: vec![
                 TypedStatement::Definition(
@@ -1777,7 +1468,6 @@
         let mut flattener = Flattener::new();
 
         let expected = FlatFunction {
-            id: String::from("main"),
             arguments: vec![],
             statements: vec![
                 FlatStatement::Definition(
@@ -1802,7 +1492,7 @@
             signature: Signature::new().outputs(vec![Type::FieldElement]),
         };
 
-        let flattened = flattener.flatten_function(&mut vec![], function);
+        let flattened = flattener.flatten_function(&mut HashMap::new(), function);
 
         assert_eq!(flattened, expected);
     }
@@ -1838,7 +1528,6 @@
         //     return _7
 
         let function = TypedFunction {
-            id: "main",
             arguments: vec![],
             statements: vec![
                 TypedStatement::Definition(
@@ -1861,29 +1550,9 @@
             },
         };
 
-<<<<<<< HEAD
-        let program = TypedProgram {
-            modules: vec![(
-                String::from("main"),
-                TypedModule {
-                    functions: vec![(
-                        FunctionKey::with_id("main")
-                            .signature(Signature::new().outputs(vec![Type::FieldElement])),
-                        TypedFunctionSymbol::Here(main_fun),
-                    )]
-                    .into_iter()
-                    .collect(),
-                    imports: vec![],
-                },
-            )]
-            .into_iter()
-            .collect(),
-            main: String::from("main"),
-=======
         let mut flattener = Flattener::new();
 
         let expected = FlatFunction {
-            id: String::from("main"),
             arguments: vec![],
             statements: vec![
                 FlatStatement::Definition(
@@ -1941,48 +1610,11 @@
                 }),
             ],
             signature: Signature::new().outputs(vec![Type::FieldElement]),
->>>>>>> 52b2806a
         };
 
-        let flat_prog = Flattener::flatten(program);
-
-        let expected = FlatProg {
-            main: FlatFunction {
-                arguments: vec![],
-                statements: vec![
-                    FlatStatement::Definition(
-                        FlatVariable::new(0),
-                        FlatExpression::Number(FieldPrime::from(7)),
-                    ),
-                    FlatStatement::Definition(
-                        FlatVariable::new(1),
-                        FlatExpression::Mult(
-                            box FlatExpression::Identifier(FlatVariable::new(0)),
-                            box FlatExpression::Identifier(FlatVariable::new(0)),
-                        ),
-                    ),
-                    FlatStatement::Definition(
-                        FlatVariable::new(2),
-                        FlatExpression::Mult(
-                            box FlatExpression::Identifier(FlatVariable::new(1)),
-                            box FlatExpression::Identifier(FlatVariable::new(0)),
-                        ),
-                    ),
-                    FlatStatement::Definition(
-                        FlatVariable::new(3),
-                        FlatExpression::Mult(
-                            box FlatExpression::Identifier(FlatVariable::new(2)),
-                            box FlatExpression::Identifier(FlatVariable::new(0)),
-                        ),
-                    ),
-                    FlatStatement::Return(FlatExpressionList {
-                        expressions: vec![FlatExpression::Identifier(FlatVariable::new(3))],
-                    }),
-                ],
-                signature: Signature::new().outputs(vec![Type::FieldElement]),
-            },
-        };
-        assert_eq!(flat_prog, expected);
+        let flattened = flattener.flatten_function(&mut HashMap::new(), function);
+
+        assert_eq!(flattened, expected);
     }
 
     #[test]
