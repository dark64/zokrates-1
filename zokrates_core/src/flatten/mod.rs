--- conflicted
+++ resolved
@@ -30,22 +30,14 @@
 trait Flatten<'ast, T: Field>
     : TryFrom<TypedExpression<'ast, T>, Error: std::fmt::Debug> 
     + IfElse<'ast, T> 
-    + Select<'ast, T> {
+    + Select<'ast, T>
+    + Member<'ast, T> {
     fn flatten(
         self,
         flattener: &mut Flattener<'ast, T>,
         symbols: &TypedFunctionSymbols<'ast, T>,
         statements_flattened: &mut Vec<FlatStatement<T>>,
     ) -> Vec<FlatExpression<T>>;
-<<<<<<< HEAD
-
-    fn if_else(condition: BooleanExpression<'ast, T>, consequence: Self, alternative: Self)
-        -> Self;
-
-    fn select(array: ArrayExpression<'ast, T>, index: FieldElementExpression<'ast, T>) -> Self;
-    fn member(s: StructExpression<'ast, T>, id: MemberId) -> Self;
-=======
->>>>>>> c8080e96
 }
 
 impl<'ast, T: Field> Flatten<'ast, T> for FieldElementExpression<'ast, T> {
@@ -57,25 +49,6 @@
     ) -> Vec<FlatExpression<T>> {
         vec![flattener.flatten_field_expression(symbols, statements_flattened, self)]
     }
-<<<<<<< HEAD
-
-    fn if_else(
-        condition: BooleanExpression<'ast, T>,
-        consequence: Self,
-        alternative: Self,
-    ) -> Self {
-        FieldElementExpression::IfElse(box condition, box consequence, box alternative)
-    }
-
-    fn select(array: ArrayExpression<'ast, T>, index: FieldElementExpression<'ast, T>) -> Self {
-        FieldElementExpression::Select(box array, box index)
-    }
-
-    fn member(s: StructExpression<'ast, T>, id: MemberId) -> Self {
-        FieldElementExpression::Member(box s, id)
-    }
-=======
->>>>>>> c8080e96
 }
 
 impl<'ast, T: Field> Flatten<'ast, T> for BooleanExpression<'ast, T> {
@@ -87,23 +60,6 @@
     ) -> Vec<FlatExpression<T>> {
         vec![flattener.flatten_boolean_expression(symbols, statements_flattened, self)]
     }
-<<<<<<< HEAD
-
-    fn if_else(
-        condition: BooleanExpression<'ast, T>,
-        consequence: Self,
-        alternative: Self,
-    ) -> Self {
-        BooleanExpression::IfElse(box condition, box consequence, box alternative)
-    }
-
-    fn select(array: ArrayExpression<'ast, T>, index: FieldElementExpression<'ast, T>) -> Self {
-        BooleanExpression::Select(box array, box index)
-    }
-
-    fn member(s: StructExpression<'ast, T>, id: MemberId) -> Self {
-        BooleanExpression::Member(box s, id)
-    }
 }
 
 impl<'ast, T: Field> Flatten<'ast, T> for StructExpression<'ast, T> {
@@ -115,43 +71,6 @@
     ) -> Vec<FlatExpression<T>> {
         flattener.flatten_struct_expression(symbols, statements_flattened, self)
     }
-
-    fn if_else(
-        condition: BooleanExpression<'ast, T>,
-        consequence: Self,
-        alternative: Self,
-    ) -> Self {
-        let ty = consequence.ty().clone();
-        StructExpressionInner::IfElse(box condition, box consequence, box alternative).annotate(ty)
-    }
-
-    fn select(array: ArrayExpression<'ast, T>, index: FieldElementExpression<'ast, T>) -> Self {
-        let members = match array.inner_type().clone() {
-            Type::Struct(members) => members,
-            _ => unreachable!(),
-        };
-
-        StructExpressionInner::Select(box array, box index).annotate(members)
-    }
-
-    fn member(s: StructExpression<'ast, T>, member_id: MemberId) -> Self {
-        let members = s.ty().clone();
-
-        let ty = members
-            .into_iter()
-            .find(|(id, _)| *id == member_id)
-            .unwrap()
-            .1;
-
-        let members = match ty {
-            Type::Struct(members) => members,
-            _ => unreachable!(),
-        };
-
-        StructExpressionInner::Member(box s, member_id).annotate(members)
-    }
-=======
->>>>>>> c8080e96
 }
 
 impl<'ast, T: Field> Flatten<'ast, T> for ArrayExpression<'ast, T> {
@@ -185,46 +104,6 @@
             ),
         }
     }
-<<<<<<< HEAD
-
-    fn if_else(
-        condition: BooleanExpression<'ast, T>,
-        consequence: Self,
-        alternative: Self,
-    ) -> Self {
-        let ty = consequence.inner_type().clone();
-        let size = consequence.size();
-        ArrayExpressionInner::IfElse(box condition, box consequence, box alternative)
-            .annotate(ty, size)
-    }
-
-    fn select(array: ArrayExpression<'ast, T>, index: FieldElementExpression<'ast, T>) -> Self {
-        let (ty, size) = match array.inner_type() {
-            Type::Array(inner, size) => (inner.clone(), size.clone()),
-            _ => unreachable!(),
-        };
-
-        ArrayExpressionInner::Select(box array, box index).annotate(*ty, size)
-    }
-
-    fn member(s: StructExpression<'ast, T>, member_id: MemberId) -> Self {
-        let members = s.ty().clone();
-
-        let ty = members
-            .into_iter()
-            .find(|(id, _)| *id == member_id)
-            .unwrap()
-            .1;
-
-        let (ty, size) = match ty {
-            Type::Array(box ty, size) => (ty, size),
-            _ => unreachable!(),
-        };
-
-        ArrayExpressionInner::Member(box s, member_id).annotate(ty, size)
-    }
-=======
->>>>>>> c8080e96
 }
 
 impl<'ast, T: Field> Flattener<'ast, T> {
@@ -660,6 +539,13 @@
                                 array,
                                 index,
                             ),
+                        Type::Struct(..) => self
+                            .flatten_select_expression::<StructExpression<'ast, T>>(
+                                symbols,
+                                statements_flattened,
+                                array,
+                                index,
+                            ),
                     };
 
                     e[n * element_size..(n + 1) * element_size]
@@ -1661,23 +1547,9 @@
                                 .map(|(v, e)| FlatStatement::Definition(v, e)),
                         );
                     }
-<<<<<<< HEAD
-                    Type::Struct(..) => {
-                        let vars = match assignee {
-                            TypedAssignee::Identifier(v) => self.use_variable(&v),
-                            _ => unimplemented!(),
-                        };
-                        statements_flattened.extend(
-                            vars.into_iter()
-                                .zip(rhs.into_iter())
-                                .map(|(v, r)| FlatStatement::Definition(v, r)),
-                        );
-                    }
-=======
                     TypedAssignee::Select(..) => unreachable!(
                         "array element redefs should have been replaced by array redefs in unroll"
                     ),
->>>>>>> c8080e96
                 }
             }
             TypedStatement::Condition(lhs, rhs) => {
