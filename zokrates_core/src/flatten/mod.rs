--- conflicted
+++ resolved
@@ -489,42 +489,27 @@
         expr: TypedExpression<T>,
     ) -> Vec<FlatExpression<T>> {
         match expr {
-<<<<<<< HEAD
             TypedExpression::FieldElement(e) =>
-                self.flatten_field_expression(
-=======
-            TypedExpression::FieldElement(e) => 
                 vec![self.flatten_field_expression(
->>>>>>> 59bd101f
                     functions_flattened,
                     arguments_flattened,
                     statements_flattened,
                     e,
-<<<<<<< HEAD
-                ),
+                )],
             TypedExpression::Boolean(e) =>
-                self.flatten_boolean_expression(
-=======
-                )],
-            TypedExpression::Boolean(e) => 
                 vec![self.flatten_boolean_expression(
->>>>>>> 59bd101f
                     functions_flattened,
                     arguments_flattened,
                     statements_flattened,
                     e,
-<<<<<<< HEAD
-                ),
-=======
                 )],
-            TypedExpression::FieldElementArray(e) => 
+            TypedExpression::FieldElementArray(e) =>
                 self.flatten_field_array_expression(
                     functions_flattened,
                     arguments_flattened,
                     statements_flattened,
                     e,
-                ),     
->>>>>>> 59bd101f
+                ),
         }
     }
 
@@ -780,7 +765,7 @@
                         // first we check that e is in 0..array.len(), so we check that sum(if e == i then 1 else 0) == 1
                         // here depending on the size, we could use a proper range check based on bits
                         let range_check = (0..size)
-                            .map(|i| 
+                            .map(|i|
                                 FieldElementExpression::IfElse(
                                     box BooleanExpression::Eq(
                                         box e.clone(), box FieldElementExpression::Number(T::from(i))
@@ -792,7 +777,7 @@
                             .fold(FieldElementExpression::Number(T::from(0)), |acc, e| FieldElementExpression::Add(box acc, box e));
 
                         let range_check_statement = TypedStatement::Condition(FieldElementExpression::Number(T::from(1)).into(), range_check.into());
-                        
+
                         self.flatten_statement(
                             functions_flattened,
                             arguments_flattened,
@@ -802,7 +787,7 @@
 
                         // now we flatten to sum(if e == i then array[i] else 0)
                         let lookup = (0..size)
-                            .map(|i| 
+                            .map(|i|
                                 FieldElementExpression::IfElse(
                                     box BooleanExpression::Eq(
                                         box e.clone(), box FieldElementExpression::Number(T::from(i))
@@ -847,7 +832,7 @@
             FieldElementArrayExpression::Identifier(size, x) => (0..size).map(|index| FlatExpression::Identifier(self.get_latest_var_substitution(&format!("{}_c{}", x, index)).clone())).collect(),
             FieldElementArrayExpression::Value(size, values) => {
                 assert_eq!(size, values.len());
-                values.into_iter().map(|v| 
+                values.into_iter().map(|v|
                     self.flatten_field_expression(
                         functions_flattened,
                         arguments_flattened,
@@ -959,7 +944,7 @@
                                             _ => panic!("checker should generate array element based on non array")
                                         };
                                         let range_check = (0..size)
-                                            .map(|i| 
+                                            .map(|i|
                                                 FieldElementExpression::IfElse(
                                                     box BooleanExpression::Eq(
                                                         box e.clone(), box FieldElementExpression::Number(T::from(i))
@@ -971,7 +956,7 @@
                                             .fold(FieldElementExpression::Number(T::from(0)), |acc, e| FieldElementExpression::Add(box acc, box e));
 
                                         let range_check_statement = TypedStatement::Condition(FieldElementExpression::Number(T::from(1)).into(), range_check.into());
-                                        
+
                                         self.flatten_statement(
                                             functions_flattened,
                                             arguments_flattened,
@@ -1106,7 +1091,7 @@
                                 )
                             );
 
-                        let (lhs, rhs) = 
+                        let (lhs, rhs) =
                             (
                                 lhs.into_iter().map(|e| e.apply_recursive_substitution(&self.substitution)),
                                 rhs.into_iter().map(|e| e.apply_recursive_substitution(&self.substitution)),
@@ -1194,7 +1179,7 @@
                                 },
                             }
                         }
-                        
+
                         // we should have exhausted the return values
                         assert_eq!(iterator.next(), None);
                     },
@@ -1236,13 +1221,8 @@
                 },
                 Type::Boolean => {
                     arguments_flattened.push(FlatParameter {
-<<<<<<< HEAD
                         id: self.use_variable(&arg.id.id),
-                        private: arg.private
-=======
-                        id: self.use_variable(&arg.id.id), 
                         private: arg.private,
->>>>>>> 59bd101f
                     });
                 },
                 Type::FieldElementArray(size) => {
@@ -1531,11 +1511,7 @@
             arguments: vec![Parameter { id: Variable::field_element("a"), private: true }],
             statements: vec![
                 TypedStatement::Definition(
-<<<<<<< HEAD
-                    Variable::field_element("a".to_string()),
-=======
                     TypedAssignee::Identifier(Variable::field_element("a")),
->>>>>>> 59bd101f
                     FieldElementExpression::Add(
                         box FieldElementExpression::Identifier("a".to_string()),
                         box FieldElementExpression::Number(FieldPrime::from(1))
@@ -1794,7 +1770,6 @@
     }
 
     #[test]
-<<<<<<< HEAD
     fn bool_and() {
         let expression =
             FieldElementExpression::IfElse(
@@ -1823,7 +1798,10 @@
             &vec![],
             &mut vec![],
             expression
-=======
+            );
+    }
+
+    #[test]
     fn field_array() {
 
         // foo = [ , , ]
@@ -1898,13 +1876,10 @@
                 FlatStatement::Definition(FlatVariable::new(1), FlatExpression::Number(FieldPrime::from(2))),
                 FlatStatement::Definition(FlatVariable::new(2), FlatExpression::Number(FieldPrime::from(3))),
             ]
->>>>>>> 59bd101f
         );
     }
 
     #[test]
-<<<<<<< HEAD
-=======
     fn array_selection() {
 
         // field[3] foo = [1, 2, 3]
@@ -2007,7 +1982,6 @@
     }
 
     #[test]
->>>>>>> 59bd101f
     fn next_variable() {
         let mut flattener = Flattener::new(FieldPrime::get_required_bits());
         assert_eq!(FlatVariable::new(0), flattener.use_variable(&String::from("a")));
