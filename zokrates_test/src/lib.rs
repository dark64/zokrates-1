--- conflicted
+++ resolved
@@ -85,11 +85,7 @@
             .to_str()
             .unwrap()
             .to_string(),
-<<<<<<< HEAD
-        Some(resolve),
-=======
         Some(&resolve),
->>>>>>> 65fa7ad7
     )
     .unwrap();
 
