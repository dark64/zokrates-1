--- conflicted
+++ resolved
@@ -77,8 +77,7 @@
 
     let code = std::fs::read_to_string(&t.entry_point).unwrap();
 
-<<<<<<< HEAD
-    let bin = compile(
+    let artifacts = compile(
         code,
         t.entry_point
             .parent()
@@ -86,18 +85,6 @@
             .to_str()
             .unwrap()
             .to_string(),
-=======
-    let artifacts = compile(
-        &mut code_reader,
-        Some(
-            t.entry_point
-                .parent()
-                .unwrap()
-                .to_str()
-                .unwrap()
-                .to_string(),
-        ),
->>>>>>> 11dd7901
         Some(resolve),
     )
     .unwrap();
